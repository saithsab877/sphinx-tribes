
export const HostName = 'localhost:5005';


export var User: Cypress.Person = {
    owner_pubkey: "test_pubkey",
    owner_alias: "Alice",
    unique_name: "Alice",
    description: "this is a test",
    tags: [],
    img: "",
    unlisted: false,
    deleted: false,
    owner_route_hint: "",
    owner_contact_key: "",
    price_to_meet: 0,
    twitter_confirmed: false,
    referred_by: 0,
    extras: {},
    github_issues: {}
}

export const Workspaces = [
    {
        id: 0,
        uuid: 'cohob00n1e4808utqel0',
        name: ' Sample Workspace 1 ',
        owner_pubkey: User.owner_pubkey,
        img: 'IqQnBnAdrteW_QCeq_3Ss1_78_yBAz_rckG5F3NE9ms=',
        mission: 'Access the largest pool of human cognition',
        tactics: 'Create a marketplace for providers and bounty hunters',
        schematic_url: 'https://miro.com/app/board/uXjVNQOK7Zc=',
        schematic_img: '1b281867-2c0e-481e-b508-1aab0e33ab50.jpg'
    },
    {
        id: 0,
        uuid: 'cohob3on1e4808utqelg',
        name: 'Sample Workspace 2',
        owner_pubkey: User.owner_pubkey,
        img: 'IqQnBnAdrteW_QCeq_3Ss1_78_yBAz_rckG5F3NE9ms=',
        mission: 'Sample mission for worspace 2',
        tactics: 'Sample tactics for workspace 2',
        schematic_url: 'https://miro.com/app/board/sampleworkspace2',
        schematic_img: '1b281867-2c0e-481e-b508-1aab0e33ab50.jpg'
    },
    {
        id: 0,
        uuid: 'cohob80n1e4808utqem0',
        name: 'Sample Workspace 3',
        owner_pubkey: User.owner_pubkey,
        img: 'IqQnBnAdrteW_QCeq_3Ss1_78_yBAz_rckG5F3NE9ms=',
        mission: 'Sample mission for workspaces 3',
        tactics: 'Sample tactics for workspace 3',
        schematic_url: 'https://miro.com/app/board/sampleworkspace3',
        schematic_img: '1b281867-2c0e-481e-b508-1aab0e33ab50.jpg'
    }];

export const Repositories = [
    {
        uuid: 'com1t3gn1e4a4qu3tnlg',
        workspace_uuid: 'cohob00n1e4808utqel0',
        name: ' frontend ',
        url: ' https://github.com/stakwork/sphinx-tribes-frontend '
    },
    {
<<<<<<< HEAD
        uuid: 'com1t3gn1e4a4qu3thss',
=======
        uuid: 'com1t3gn1e4a4qu3tnlg',
>>>>>>> 0a96d5e7
        workspace_uuid: 'cohob00n1e4808utqel0',
        name: ' backend ',
        url: ' https://github.com/stakwork/sphinx-tribes '
    }
];

export const Features = [
    {
        uuid: 'com1kson1e49th88dbg0',
        workspace_uuid: 'cohob00n1e4808utqel0',
<<<<<<< HEAD
        name: 'Hive Process',
=======
        name: ' Hive Process ',
>>>>>>> 0a96d5e7
        priority: 1,
        brief: ' To follow a set of best practices in product development.</br>' +
            'Dividing complex features into small<br>steps makes it easier to ' +
            'track and the timing more certain.<br/>A guided process would help ' +
            'a PM new to the hive process get the best results with the least mental ' +
            'load.<br/>This feature is for a not se technical Product Manager.<br/>' +
            'The hive process lets you get features out to production faster and with less risk. ',
        requirements: ' Modify workspaces endpoint to accomodate new fields.<br/>' +
            'Create end points for features, user stories and phases ',
        architecture: ' Describe the architecture of the feature with the following sections:' +
            '<br/><br/>Wireframes<br/><br/>Visual Schematics<br/><br/>Object Definition<br/><br/>' +
            'DB Schema Changes<br/><br/>UX<br/><br/>CI/CD<br/><br/>Changes<br/><br/>Endpoints<br/><br/>' +
            'Front<br/><br/> ',
    },
    {
        uuid: 'com1l5on1e49tucv350g',
        workspace_uuid: 'cohob00n1e4808utqel0',
        name: ' AI Assited text fields ',
        priority: 2,
        brief: 'An important struggle of a technical product manager is to find ' +
            'the right words to describe a business goal. The definition of ' +
            'things like \'product mission\' or \'tactics and objectives\' is ' +
            ' the base from which every technical decition relays on.<br/>' +
            'We are going to leverage AI to help the PM write better definitions.<br/>' +
            'The fields that would benefit form AI assistance are: mission, tactics, ' +
<<<<<<< HEAD
            'feature brief and feature user stories',
=======
            'feature brief and feature user stories ',
>>>>>>> 0a96d5e7
        requirements: ' Create a new page for a conversation format between the PM and the LLM<br/>' +
            'Rely as much as possible on stakwork workflows<br/>' +
            'Have history of previous definitions ',
        architecture: ' Describe the architecture of the feature with the following sections:' +
            '<br/><br/>Wireframes<br/><br/>Visual Schematics<br/><br/>Object Definition<br/><br/>' +
            'DB Schema Changes<br/><br/>UX<br/><br/>CI/CD<br/><br/>Changes<br/><br/>Endpoints<br/><br/>' +
            'Front<br/><br/> ',
    },
    {
<<<<<<< HEAD
        uuid: 'com1l5on1e49tucv350g',
=======
        uuid: 'com1l5on1e49tucv350h',
>>>>>>> 0a96d5e7
        workspace_uuid: 'cohob00n1e4808utqel0',
        name: ' AI Assited relation between text fields ',
        priority: 2,
        brief: ' A product and feature\'s various definition fields: mission, tactics, ' +
            'feature brief, user stories, requirements and architecture should have some ' +
            'relation between each other.<br/>' + 'One way to do that is to leverage an LLM ' +
            'to discern the parts of the defintion that have a connection to other definitions.<br/>' +
            'The UI will need to show the user how each definition is related to other defintions. ',
        requirements: 'Create a new process after a Feature text has changed. It should use the LLM to ' +
            'determine de relationship between parts of the text. ',
        architecture: 'Describe the architecture of the feature with the following sections:' +
            '<br/><br/>Wireframes<br/><br/>Visual Schematics<br/><br/>Object Definition<br/><br/>' +
            'DB Schema Changes<br/><br/>UX<br/><br/>CI/CD<br/><br/>Changes<br/><br/>Endpoints<br/><br/>' +
            'Front<br/><br/> ',
    },
];

export const UserStories = [
    { uuid: 'com1lh0n1e49ug76noig', feature_uuid: 'com1kson1e49th88dbg0', description: ' As a {PM} I want to {make providers \"hive ready\"}, so I can {leverage the hive process ' },
    { uuid: 'com1lk8n1e49uqfe3l40', feature_uuid: 'com1kson1e49th88dbg0', description: ' As a {PM} I want to {CRUD Features}, so I can {use the system to manage my features} ' },
    { uuid: 'com1ln8n1e49v4159gug', feature_uuid: 'com1kson1e49th88dbg0', description: ' As a {PM} I want to {follow best practices}, so I can {make more valuable features} ' },
    { uuid: 'com1lqgn1e49vevhs9k0', feature_uuid: 'com1kson1e49th88dbg0', description: ' As a {PM} I want to {save the architecture of the feature}, so I can {share it with people} ' },
    { uuid: 'com1lt8n1e49voquoq90', feature_uuid: 'com1kson1e49th88dbg0', description: ' As a {PM} I want to {create phases}, so I can {divide the work in several deliverable stages} ' },
    { uuid: 'com1m08n1e4a02r6j0pg', feature_uuid: 'com1kson1e49th88dbg0', description: ' As a {PM} I want to {assign bounties to features}, so I can {group bounties together} ' },
];

export const Phases = [
    { uuid: 'com1msgn1e4a0ts5kls0', feature_uuid: 'com1kson1e49th88dbg0', name: ' MVP ' },
    { uuid: 'com1mvgn1e4a1879uiv0', feature_uuid: 'com1kson1e49th88dbg0', name: ' Phase 2 ' },
    { uuid: 'com1n2gn1e4a1i8p60p0', feature_uuid: 'com1kson1e49th88dbg0', name: ' Phase 3 ' },
];<|MERGE_RESOLUTION|>--- conflicted
+++ resolved
@@ -63,11 +63,7 @@
         url: ' https://github.com/stakwork/sphinx-tribes-frontend '
     },
     {
-<<<<<<< HEAD
         uuid: 'com1t3gn1e4a4qu3thss',
-=======
-        uuid: 'com1t3gn1e4a4qu3tnlg',
->>>>>>> 0a96d5e7
         workspace_uuid: 'cohob00n1e4808utqel0',
         name: ' backend ',
         url: ' https://github.com/stakwork/sphinx-tribes '
@@ -78,11 +74,7 @@
     {
         uuid: 'com1kson1e49th88dbg0',
         workspace_uuid: 'cohob00n1e4808utqel0',
-<<<<<<< HEAD
-        name: 'Hive Process',
-=======
         name: ' Hive Process ',
->>>>>>> 0a96d5e7
         priority: 1,
         brief: ' To follow a set of best practices in product development.</br>' +
             'Dividing complex features into small<br>steps makes it easier to ' +
@@ -108,11 +100,7 @@
             ' the base from which every technical decition relays on.<br/>' +
             'We are going to leverage AI to help the PM write better definitions.<br/>' +
             'The fields that would benefit form AI assistance are: mission, tactics, ' +
-<<<<<<< HEAD
-            'feature brief and feature user stories',
-=======
             'feature brief and feature user stories ',
->>>>>>> 0a96d5e7
         requirements: ' Create a new page for a conversation format between the PM and the LLM<br/>' +
             'Rely as much as possible on stakwork workflows<br/>' +
             'Have history of previous definitions ',
@@ -122,11 +110,7 @@
             'Front<br/><br/> ',
     },
     {
-<<<<<<< HEAD
-        uuid: 'com1l5on1e49tucv350g',
-=======
         uuid: 'com1l5on1e49tucv350h',
->>>>>>> 0a96d5e7
         workspace_uuid: 'cohob00n1e4808utqel0',
         name: ' AI Assited relation between text fields ',
         priority: 2,
