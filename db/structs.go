--- conflicted
+++ resolved
@@ -551,7 +551,6 @@
 	Person
 }
 
-<<<<<<< HEAD
 type WorkspaceRepositories struct {
 	ID            uint       `json:"id"`
 	Uuid          string     `json:"uuid"`
@@ -562,7 +561,8 @@
 	Updated       *time.Time `json:"updated"`
 	CreatedBy     string     `json:"created_by"`
 	UpdatedBy     string     `json:"updated_by"`
-=======
+}
+
 type WorkspaceFeatures struct {
 	ID             uint       `json:"id"`
 	Uuid           string     `json:"uuid"`
@@ -575,7 +575,6 @@
 	Updated        *time.Time `json:"updated"`
 	CreatedBy      string     `json:"created_by"`
 	UpdatedBy      string     `json:"updated_by"`
->>>>>>> 0a96d5e7
 }
 
 type BountyRoles struct {
