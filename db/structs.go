package db

import (
	"bytes"
	"database/sql/driver"
	"encoding/json"
	"errors"
	"time"

	"github.com/gorilla/websocket"
	"github.com/lib/pq"
	"gorm.io/gorm"
	"gorm.io/gorm/schema"
)

// Tribe struct
type Tribe struct {
	UUID            string         `json:"uuid"`
	OwnerPubKey     string         `json:"owner_pubkey"`
	OwnerAlias      string         `json:"owner_alias"`
	GroupKey        string         `json:"group_key"`
	Name            string         `json:"name"`
	UniqueName      string         `json:"unique_name"`
	Description     string         `json:"description"`
	Tags            pq.StringArray `gorm:"type:text[]" json:"tags"`
	Img             string         `json:"img"`
	PriceToJoin     int64          `json:"price_to_join"`
	PricePerMessage int64          `json:"price_per_message"`
	EscrowAmount    int64          `json:"escrow_amount"`
	EscrowMillis    int64          `json:"escrow_millis"`
	Created         *time.Time     `json:"created"`
	Updated         *time.Time     `json:"updated"`
	MemberCount     uint64         `json:"member_count"`
	Unlisted        bool           `json:"unlisted"`
	Private         bool           `json:"private"`
	Deleted         bool           `json:"deleted"`
	AppURL          string         `json:"app_url"`
	FeedURL         string         `json:"feed_url"`
	FeedType        uint64         `json:"feed_type"`
	LastActive      int64          `json:"last_active"`
	Bots            string         `json:"bots"`
	OwnerRouteHint  string         `json:"owner_route_hint"`
	Pin             string         `json:"pin"`
	Preview         string         `json:"preview"`
	ProfileFilters  string         `json:"profile_filters"` // "twitter,github"
	Badges          pq.StringArray `gorm:"type:text[]" json:"badges"`
}

// Bot struct
type Bot struct {
	UUID           string         `json:"uuid"`
	OwnerPubKey    string         `json:"owner_pubkey"`
	OwnerAlias     string         `json:"owner_alias"`
	Name           string         `json:"name"`
	UniqueName     string         `json:"unique_name"`
	Description    string         `json:"description"`
	Tags           pq.StringArray ` `
	Img            string         `json:"img"`
	PricePerUse    int64          `json:"price_per_use"`
	Created        *time.Time     `json:"created"`
	Updated        *time.Time     `json:"updated"`
	Unlisted       bool           `json:"unlisted"`
	Deleted        bool           `json:"deleted"`
	MemberCount    uint64         `json:"member_count"`
	OwnerRouteHint string         `json:"owner_route_hint"`
}

// Bot struct
type BotRes struct {
	UUID        string         `json:"uuid"`
	OwnerPubKey string         `json:"owner_pubkey"`
	Name        string         `json:"name"`
	UniqueName  string         `json:"unique_name"`
	Description string         `json:"description"`
	Tags        pq.StringArray `json:"tags"`
	Img         string         `json:"img"`
	PricePerUse int64          `json:"price_per_use"`
}

// for bot pricing info
type BotInfo struct {
	Commands *[]BotCommand `json:"commands"`
	Prefix   string        `json:"prefix"`
	Price    int64         `json:"price"`
}
type BotCommand struct {
	Command   string `json:"command"`
	Price     int64  `json:"price"`
	MinPrice  int64  `json:"min_price"`
	MaxPrice  int64  `json:"max_price"`
	WordIndex uint   `json:"word_index"`
	AdminOnly bool   `json:"admin_only"`
}

type Tabler interface {
	TableName() string
}

// Person struct
type Person struct {
	ID               uint           `json:"id"`
	Uuid             string         `json:"uuid"`
	OwnerPubKey      string         `gorm:"uniqueIndex,unique" json:"owner_pubkey"`
	OwnerAlias       string         `json:"owner_alias"`
	UniqueName       string         `json:"unique_name"`
	Description      string         `json:"description"`
	Tags             pq.StringArray `gorm:"type:text[]" json:"tags" null`
	Img              string         `json:"img"`
	Created          *time.Time     `json:"created"`
	Updated          *time.Time     `json:"updated"`
	Unlisted         bool           `json:"unlisted"`
	Deleted          bool           `json:"deleted"`
	LastLogin        int64          `json:"last_login"`
	OwnerRouteHint   string         `json:"owner_route_hint"`
	OwnerContactKey  string         `json:"owner_contact_key"`
	PriceToMeet      int64          `json:"price_to_meet"`
	NewTicketTime    int64          `json:"new_ticket_time", gorm: "-:all"`
	TwitterConfirmed bool           `json:"twitter_confirmed"`
	Extras           PropertyMap    `json:"extras", type: jsonb not null default '{}'::jsonb`
	GithubIssues     PropertyMap    `json:"github_issues", type: jsonb not null default '{}'::jsonb`
}

type GormDataTypeInterface interface {
	GormDataType() string
}

type GormDBDataTypeInterface interface {
	GormDBDataType(*gorm.DB, *schema.Field) string
}

type StringArray pq.StringArray

func (StringArray) GormDataType() string {
	return `gorm:"type:text[]"`
}

func (p StringArray) Value() (driver.Value, error) {
	b := pq.StringArray(p)

	return b, nil
}

type PersonInShort struct {
	ID          uint   `json:"id"`
	Uuid        string `json:"uuid"`
	OwnerPubKey string `json:"owner_pubkey"`
	OwnerAlias  string `json:"owner_alias"`
	UniqueName  string `json:"unique_name"`
	Img         string `json:"img"`
}

// Github struct
type GithubIssue struct {
	Title       string `json:"title"`
	Status      string `json:"status"`
	Assignee    string `json:"assignee"`
	Description string `json:"description"`
}

type Pagination struct {
	Limit int    `json:"limit"`
	Page  int    `json:"page"`
	Sort  string `json:"sort"`
}

type Channel struct {
	ID        uint       `json:"id"`
	TribeUUID string     `json:"tribe_uuid"`
	Name      string     `json:"name"`
	Created   *time.Time `json:"created"`
	Deleted   bool       `json:"deleted"`
}

type AssetTx struct {
	Sender   string `json:"sender"`
	Receiver string `json:"receiver"`
	AssetId  uint   `json:"asset_id"`
	Amount   uint   `json:"amount"`
	Metadata string `json:"metadata"`
	Txid     string `json:"metadata"`
	Onchain  bool   `json:"onchain"`
}

type AssetResponse struct {
	Balances []AssetBalanceData `json:"balances"`
	Txs      []AssetTx          `json:"txs"`
}

type AssetBalanceData struct {
	OwnerPubkey string `json:"owner_pubkey"`
	AssetId     uint   `json:"asset_id"`
	Balance     uint   `json:"balance"`
}

type LeaderBoard struct {
	TribeUuid  string `json:"tribe_uuid"`
	Alias      string `json:"alias"`
	Spent      int64  `json:"spent"`
	Earned     int64  `json:"earned"`
	Reputation int64  `json:"reputation"`
}

type AssetListData struct {
	ID      uint   `json:"id"`
	Icon    string `json:"icon"`
	Name    string `json:"name"`
	Asset   string `json:"asset"`
	Token   string `json:"token"`
	Amount  uint   `json:"amount"`
	Creator string `json:"creator"`
	Balance uint   `json:"balance"`
}

type BadgeCreationData struct {
	Badge     string `json:"badge"`
	TribeUUID string `json:"tribeId"`
	Action    string `json:"action"`
}

type ConnectionCodes struct {
	ID               uint       `json:"id"`
	ConnectionString string     `json:"connection_string"`
	IsUsed           bool       `json:"is_used"`
	DateCreated      *time.Time `json:"date_created"`
}

type ConnectionCodesShort struct {
	ConnectionString string     `json:"connection_string"`
	DateCreated      *time.Time `json:"date_created"`
}

type InvoiceRequest struct {
	Amount          string `json:"amount"`
	Memo            string `json:"memo"`
	Owner_pubkey    string `json:"owner_pubkey"`
	User_pubkey     string `json:"user_pubkey"`
	Created         string `json:"created"`
	Type            string `json:"type"`
	Assigned_hours  uint   `json:"assigned_hours,omitempty"`
	Commitment_fee  uint   `json:"commitment_fee,omitempty"`
	Bounty_expires  string `json:"bounty_expires,omitempty"`
	Websocket_token string `json:"websocket_token,omitempty"`
	Route_hint      string `json:"route_hint,omitempty"`
}

type Invoice struct {
	Invoice string `json:"invoice"`
}

type InvoiceResponse struct {
	Succcess bool    `json:"success"`
	Response Invoice `json:"response"`
}

type InvoiceStoreData struct {
	Invoice        string `json:"invoice"`
	Owner_pubkey   string `json:"owner_pubkey"`
	User_pubkey    string `json:"user_pubkey"`
	Amount         string `json:"amount"`
	Created        string `json:"created"`
	Host           string `json:"host,omitempty"`
	Type           string `json:"type"`
	Assigned_hours uint   `json:"assigned_hours,omitempty"`
	Commitment_fee uint   `json:"commitment_fee,omitempty"`
	Bounty_expires string `json:"bounty_expires,omitempty"`
	Route_hint     string `json:"route_hint,omitempty"`
}

type InvoiceStatus struct {
	Payment_request string `json:"payment_request"`
	Status          bool   `json:"Status"`
}

type InvoiceResult struct {
	Success  bool                 `json:"success"`
	Response InvoiceCheckResponse `json:"response"`
}

type InvoiceError struct {
	Success bool   `json:"success"`
	Error   string `json:"error"`
}

type InvoiceCheckResponse struct {
	Settled         bool   `json:"settled"`
	Payment_request string `json:"payment_request"`
	Payment_hash    string `json:"payment_hash"`
	Preimage        string `json:"preimage"`
	Amount          string `json:"amount"`
}

type InvoicePaySuccess struct {
	Success  bool                 `json:"success"`
	Response InvoiceCheckResponse `json:"response"`
}

type InvoicePayError struct {
	Success bool   `json:"success"`
	Error   string `json:"error"`
}

type InvoiceSuccessResponse struct {
	Success  bool                     `json:"success"`
	Response InvoiceSuccessPaymentReq `json:"response"`
}

type InvoiceSuccessPaymentReq struct {
	Payment_request string `json:"payment_request"`
}

type DeleteBountyAssignee struct {
	Owner_pubkey string `json:"owner_pubkey"`
	Created      string `json:"created"`
}

type KeysendPayment struct {
	Amount          string `json:"amount"`
	Destination_key string `json:"destination_key"`
}

type KeysendSuccess struct {
	Success  bool        `json:"success"`
	Response PropertyMap `json:"response"`
}

type KeysendError struct {
	Success bool   `json:"success"`
	Error   string `json:"error"`
}

type LnHost struct {
	Msg  string `json:"msg"`
	Host string `json:"host"`
	K1   string `json:"k1"`
}

type LnEncode struct {
	Host string `json:"host"`
}

type BountyLeaderboard struct {
	Owner_pubkey             string `json:"owner_pubkey"`
	Total_bounties_completed uint   `json:"total_bounties_completed"`
	Total_sats_earned        uint   `json:"total_sats_earned"`
}

type YoutubeDownload struct {
	YoutubeUrls []string `json:"youtube_urls"`
}

type Client struct {
	Host string
	Conn *websocket.Conn
}

type Bounty struct {
	ID                      uint           `json:"id"`
	OwnerID                 string         `json:"owner_id"`
	Paid                    bool           `json:"paid"`
	Show                    bool           `gorm:"default:false" json:"show"`
	Type                    string         `json:"type"`
	Award                   string         `json:"award"`
	AssignedHours           uint8          `json:"assigned_hours"`
	BountyExpires           string         `json:"bounty_expires"`
	CommitmentFee           uint64         `json:"commitment_fee"`
	Price                   string         `json:"price"`
	Title                   string         `json:"title"`
	Tribe                   string         `json:"tribe"`
	Created                 int64          `json:"created"`
	Assignee                string         `json:"assignee"`
	TicketUrl               string         `json:"ticket_url"`
	OrgUuid                 string         `json:"org_uuid"`
	Description             string         `json:"description"`
	WantedType              string         `json:"wanted_type"`
	Deliverables            string         `json:"deliverables"`
	GithubDescription       bool           `json:"github_description"`
	OneSentenceSummary      string         `json:"one_sentence_summary"`
	EstimatedSessionLength  string         `json:"estimated_session_length"`
	EstimatedCompletionDate string         `json:"estimated_completion_date"`
	Updated                 *time.Time     `json:"updated"`
	CodingLanguages         pq.StringArray `gorm:"type:text[];not null default:'[]'" json:"coding_languages"`
}

type BountyData struct {
	Bounty
	BountyId          uint       `json:"bounty_id"`
	BountyCreated     int64      `json:"bounty_created"`
	BountyUpdated     *time.Time `json:"bounty_updated"`
	BountyDescription string     `json:"bounty_description"`
	Person
	AssigneeAlias         string         `json:"assignee_alias"`
	AssigneeId            uint           `json:"assignee_id"`
	AssigneeCreated       *time.Time     `json:"assignee_created"`
	AssigneeUpdated       *time.Time     `json:"assignee_updated"`
	AssigneeDescription   string         `json:"assignee_description"`
	AssigneeRouteHint     string         `json:"assignee_route_hint"`
	BountyOwnerId         uint           `json:"bounty_owner_id"`
	OwnerUuid             string         `json:"owner_uuid"`
	OwnerKey              string         `json:"owner_key"`
	OwnerAlias            string         `json:"owner_alias"`
	OwnerUniqueName       string         `json:"owner_unique_name"`
	OwnerDescription      string         `json:"owner_description"`
	OwnerTags             pq.StringArray `gorm:"type:text[]" json:"owner_tags" null`
	OwnerImg              string         `json:"owner_img"`
	OwnerCreated          *time.Time     `json:"owner_created"`
	OwnerUpdated          *time.Time     `json:"owner_updated"`
	OwnerLastLogin        int64          `json:"owner_last_login"`
	OwnerRouteHint        string         `json:"owner_route_hint"`
	OwnerContactKey       string         `json:"owner_contact_key"`
	OwnerPriceToMeet      int64          `json:"owner_price_to_meet"`
	OwnerTwitterConfirmed bool           `json:"owner_twitter_confirmed"`
	OrganizationName      string         `json:"organization_name"`
	OrganizationImg       string         `json:"organization_img"`
	OrganizationUuid      string         `json:"organization_uuid"`
}

type BountyResponse struct {
	Bounty       Bounty            `json:"bounty"`
	Assignee     Person            `json:"assignee"`
	Owner        Person            `json:"owner"`
	Organization OrganizationShort `json:"organization"`
}

type Organization struct {
	ID          uint       `json:"id"`
	Uuid        string     `json:"uuid"`
	Name        string     `gorm:"unique;not null" json:"name"`
	OwnerPubKey string     `json:"owner_pubkey"`
	Img         string     `json:"img"`
	Created     *time.Time `json:"created"`
	Updated     *time.Time `json:"updated"`
	Show        bool       `json:"show"`
	BountyCount int64      `json:"bounty_count,omitempty"`
	Budget      uint       `json:"budget,omitempty"`
}

type OrganizationShort struct {
	Uuid string `json:"uuid"`
	Name string `gorm:"unique;not null" json:"name"`
	Img  string `json:"img"`
}

type OrganizationUsers struct {
	ID          uint       `json:"id"`
	OwnerPubKey string     `json:"owner_pubkey"`
	OrgUuid     string     `json:"org_uuid"`
	Created     *time.Time `json:"created"`
	Updated     *time.Time `json:"updated"`
}

type OrganizationUsersData struct {
	OrgUuid     string     `json:"org_uuid"`
	UserCreated *time.Time `json:"user_created"`
	Person
}

type BountyRoles struct {
	Name string `json:"name"`
}

type UserRoles struct {
	Role        string     `json:"role"`
	OwnerPubKey string     `json:"owner_pubkey"`
	OrgUuid     string     `json:"org_uuid"`
	Created     *time.Time `json:"created"`
}

type BountyBudget struct {
	ID          uint       `json:"id"`
	OrgUuid     string     `json:"org_uuid"`
	TotalBudget uint       `json:"total_budget"`
	Created     *time.Time `json:"created"`
	Updated     *time.Time `json:"updated"`
}

type BudgetInvoiceRequest struct {
	Amount          uint              `json:"amount"`
	SenderPubKey    string            `json:"sender_pubkey"`
	OrgUuid         string            `json:"org_uuid"`
	PaymentType     BudgetPaymentType `json:"payment_type,omitempty"`
	Websocket_token string            `json:"websocket_token,omitempty"`
}

type BudgetStoreData struct {
	Amount       uint       `json:"amount"`
	SenderPubKey string     `json:"sender_pubkey"`
	OrgUuid      string     `json:"org_uuid"`
	Invoice      string     `json:"invoice"`
	Host         string     `json:"host,omitempty"`
	Created      *time.Time `json:"created"`
}

type BudgetPaymentType string

const (
	Deposit  BudgetPaymentType = "deposit"
	Withdraw BudgetPaymentType = "withdraw"
)

type BudgetHistory struct {
	ID           uint              `json:"id"`
	OrgUuid      string            `json:"org_uuid"`
	Amount       uint              `json:"amount"`
	SenderPubKey string            `json:"sender_pubkey"`
	Created      *time.Time        `json:"created"`
	Updated      *time.Time        `json:"updated"`
	Status       bool              `json:"status"`
	PaymentType  BudgetPaymentType `json:"payment_type"`
}

type BudgetHistoryData struct {
	BudgetHistory
	SenderName string `json:"sender_name"`
}

type PaymentHistory struct {
	ID             uint       `json:"id"`
	OrgUuid        string     `json:"org_uuid"`
	SenderPubKey   string     `json:"sender_pubkey"`
	ReceiverPubKey string     `json:"receiver_pubkey"`
	Amount         uint       `json:"amount"`
	BountyId       uint       `json:"bounty_id"`
	Created        *time.Time `json:"created"`
}

type PaymentHistoryData struct {
	ID           uint       `json:"id"`
	OrgUuid      string     `json:"org_uuid"`
	SenderName   string     `json:"sender_name"`
	ReceiverName string     `json:"receiver_name"`
	Amount       uint       `json:"amount"`
	BountyId     uint       `json:"bounty_id"`
	Created      *time.Time `json:"created"`
}

type BountyPayRequest struct {
	ReceiverPubKey  string `json:"receiver_pubkey"`
	Websocket_token string `json:"websocket_token,omitempty"`
	RouteHint       string `json:"route_hint,omitempty"`
}

<<<<<<< HEAD
type InvoiceType string

const (
	Keysend    InvoiceType = "keysend"
	Budget     InvoiceType = "budget"
	PayInvoice InvoiceType = "invoice"
)

type InvoiceList struct {
	ID             uint        `json:"id"`
	PaymentRequest string      `json:"payment_request"`
	Status         bool        `json:"status"`
	Type           InvoiceType `json:"type"`
	OwnerPubkey    string      `json:"owner_pubkey"`
	OrgUuid        string      `json:"org_uuid,omitempty"`
	Created        *time.Time  `json:"created"`
	Updated        *time.Time  `json:"updated"`
}

type UserInvoiceData struct {
	ID             uint   `json:"id"`
	Amount         string `json:"amount"`
	PaymentRequest string `json:"payment_request"`
	Created        string `json:"created"`
	UserPubkey     string `json:"user_pubkey"`
	AssignedHours  uint   `json:"assigned_hours,omitempty"`
	CommitmentFee  uint   `json:"commitment_fee,omitempty"`
	BountyExpires  string `json:"bounty_expires,omitempty"`
	RouteHint      string `json:"route_hint,omitempty"`
=======
type WithdrawBudgetRequest struct {
	PaymentRequest  string `json:"payment_request"`
	Websocket_token string `json:"websocket_token,omitempty"`
	OrgUuid         string `json:"org_uuid"`
>>>>>>> 56087a55
}

func (Person) TableName() string {
	return "people"
}

func (PersonInShort) TableName() string {
	return "people"
}

func (Bounty) TableName() string {
	return "bounty"
}

func (ConnectionCodes) TableName() string {
	return "connectioncodes"
}

func (ConnectionCodesShort) TableName() string {
	return "connectioncodes"
}

// PropertyMap ...
type PropertyMap map[string]interface{}

// Value ...
func (p PropertyMap) Value() (driver.Value, error) {
	b := new(bytes.Buffer)
	err := json.NewEncoder(b).Encode(p)
	return b, err
}

// Scan ...
func (p *PropertyMap) Scan(src interface{}) error {
	source, ok := src.([]byte)
	if !ok {
		return errors.New("type assertion .([]byte) failed")
	}

	var i interface{}
	if err := json.Unmarshal(source, &i); err != nil {
		return err
	}

	*p, ok = i.(map[string]interface{})
	if !ok {
		return errors.New("type assertion .(map[string]interface{}) failed")
	}
	return nil
}

type JSONB []interface{}

// Value Marshal
func (a JSONB) Value() (driver.Value, error) {
	return json.Marshal(a)
}

// Scan Unmarshal
func (a *JSONB) Scan(value interface{}) error {
	b, ok := value.([]byte)
	if !ok {
		return errors.New("type assertion to []byte failed")
	}
	return json.Unmarshal(b, &a)
}<|MERGE_RESOLUTION|>--- conflicted
+++ resolved
@@ -539,7 +539,6 @@
 	RouteHint       string `json:"route_hint,omitempty"`
 }
 
-<<<<<<< HEAD
 type InvoiceType string
 
 const (
@@ -561,7 +560,7 @@
 
 type UserInvoiceData struct {
 	ID             uint   `json:"id"`
-	Amount         string `json:"amount"`
+	Amount         uint   `json:"amount"`
 	PaymentRequest string `json:"payment_request"`
 	Created        string `json:"created"`
 	UserPubkey     string `json:"user_pubkey"`
@@ -569,12 +568,12 @@
 	CommitmentFee  uint   `json:"commitment_fee,omitempty"`
 	BountyExpires  string `json:"bounty_expires,omitempty"`
 	RouteHint      string `json:"route_hint,omitempty"`
-=======
+}
+
 type WithdrawBudgetRequest struct {
 	PaymentRequest  string `json:"payment_request"`
 	Websocket_token string `json:"websocket_token,omitempty"`
 	OrgUuid         string `json:"org_uuid"`
->>>>>>> 56087a55
 }
 
 func (Person) TableName() string {
