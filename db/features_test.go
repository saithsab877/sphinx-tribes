--- conflicted
+++ resolved
@@ -311,18 +311,10 @@
 	}
 }
 
-<<<<<<< HEAD
-func TestGetBountiesByPhaseUuid(t *testing.T) {
-	teardownSuite := SetupSuite(t)
-	defer teardownSuite(t)
-
-	currentTime := time.Now().Unix()
-=======
 func TestDeleteFeatureByUuid(t *testing.T) {
 	teardownSuite := SetupSuite(t)
 	defer teardownSuite(t)
 
->>>>>>> ea984126
 	person := Person{
 		Uuid:        uuid.New().String(),
 		OwnerPubKey: "test-pubkey",
@@ -330,7 +322,366 @@
 	}
 	TestDB.CreateOrEditPerson(person)
 
-<<<<<<< HEAD
+	workspace := Workspace{
+		Uuid:        uuid.New().String(),
+		Name:        "test-workspace",
+		OwnerPubKey: person.OwnerPubKey,
+	}
+	TestDB.CreateOrEditWorkspace(workspace)
+
+	currentTime := time.Now()
+
+	tests := []struct {
+		name        string
+		setup       func() string
+		expectError bool
+		errorMsg    string
+	}{
+		{
+			name: "Successfully delete existing feature",
+			setup: func() string {
+				feature := WorkspaceFeatures{
+					Uuid:          uuid.New().String(),
+					WorkspaceUuid: workspace.Uuid,
+					Name:          "Test Feature",
+					Brief:         "Test Brief",
+					Priority:      1,
+					Created:       &currentTime,
+					Updated:       &currentTime,
+					CreatedBy:     person.OwnerPubKey,
+					UpdatedBy:     person.OwnerPubKey,
+					FeatStatus:    ActiveFeature,
+				}
+				result := TestDB.db.Create(&feature)
+				assert.NoError(t, result.Error)
+				return feature.Uuid
+			},
+			expectError: false,
+			errorMsg:    "",
+		},
+		{
+			name: "Try to delete non-existent feature",
+			setup: func() string {
+				return uuid.New().String()
+			},
+			expectError: true,
+			errorMsg:    "no feature found to delete",
+		},
+		{
+			name: "Try to delete with empty UUID",
+			setup: func() string {
+				return ""
+			},
+			expectError: true,
+			errorMsg:    "no feature found to delete",
+		},
+		{
+			name: "Delete archived feature",
+			setup: func() string {
+				feature := WorkspaceFeatures{
+					Uuid:          uuid.New().String(),
+					WorkspaceUuid: workspace.Uuid,
+					Name:          "Archived Feature",
+					FeatStatus:    ArchivedFeature,
+					Created:       &currentTime,
+					CreatedBy:     person.OwnerPubKey,
+				}
+				result := TestDB.db.Create(&feature)
+				assert.NoError(t, result.Error)
+				return feature.Uuid
+			},
+			expectError: false,
+			errorMsg:    "",
+		},
+		{
+			name: "Try to delete already deleted feature",
+			setup: func() string {
+				feature := WorkspaceFeatures{
+					Uuid:          uuid.New().String(),
+					WorkspaceUuid: workspace.Uuid,
+					Name:          "To Be Deleted",
+					Created:       &currentTime,
+					CreatedBy:     person.OwnerPubKey,
+				}
+				TestDB.db.Create(&feature)
+				TestDB.DeleteFeatureByUuid(feature.Uuid)
+				return feature.Uuid
+			},
+			expectError: true,
+			errorMsg:    "no feature found to delete",
+		},
+		{
+			name: "Case sensitivity test",
+			setup: func() string {
+				featureUuid := uuid.New().String()
+				feature := WorkspaceFeatures{
+					Uuid:          featureUuid,
+					WorkspaceUuid: workspace.Uuid,
+					Name:          "Case Sensitivity Test",
+					Created:       &currentTime,
+					CreatedBy:     person.OwnerPubKey,
+				}
+				TestDB.db.Create(&feature)
+				return strings.ToUpper(featureUuid)
+			},
+			expectError: true,
+			errorMsg:    "no feature found to delete",
+		},
+		{
+			name: "SQL injection attempt",
+			setup: func() string {
+				return "' OR '1'='1"
+			},
+			expectError: true,
+			errorMsg:    "no feature found to delete",
+		},
+		{
+			name: "Invalid UUID format",
+			setup: func() string {
+				return "invalid-uuid-format"
+			},
+			expectError: true,
+			errorMsg:    "no feature found to delete",
+		},
+		{
+			name: "Feature with special characters in UUID",
+			setup: func() string {
+				return "!@#$%^&*()"
+			},
+			expectError: true,
+			errorMsg:    "no feature found to delete",
+		},
+		{
+			name: "Feature with very long UUID",
+			setup: func() string {
+				return strings.Repeat("a", 1000)
+			},
+			expectError: true,
+			errorMsg:    "no feature found to delete",
+		},
+		{
+			name: "Feature with Unicode characters in UUID",
+			setup: func() string {
+				return "测试UUID"
+			},
+			expectError: true,
+			errorMsg:    "no feature found to delete",
+		},
+		{
+			name: "Concurrent deletion attempt",
+			setup: func() string {
+				featureUuid := uuid.New().String()
+				feature := WorkspaceFeatures{
+					Uuid:          featureUuid,
+					WorkspaceUuid: workspace.Uuid,
+					Name:          "Concurrent Test",
+					Created:       &currentTime,
+					CreatedBy:     person.OwnerPubKey,
+				}
+				TestDB.db.Create(&feature)
+
+				go func() {
+					TestDB.DeleteFeatureByUuid(featureUuid)
+				}()
+				time.Sleep(10 * time.Millisecond)
+
+				return featureUuid
+			},
+			expectError: true,
+			errorMsg:    "no feature found to delete",
+		},
+		{
+			name: "Feature with maximum field values",
+			setup: func() string {
+				feature := WorkspaceFeatures{
+					Uuid:          uuid.New().String(),
+					WorkspaceUuid: workspace.Uuid,
+					Name:          strings.Repeat("a", 255),
+					Brief:         strings.Repeat("b", 1000),
+					Requirements:  strings.Repeat("c", 1000),
+					Architecture:  strings.Repeat("d", 1000),
+					Priority:      999999,
+					Created:       &currentTime,
+					CreatedBy:     person.OwnerPubKey,
+				}
+				TestDB.db.Create(&feature)
+				return feature.Uuid
+			},
+			expectError: false,
+			errorMsg:    "",
+		},
+		{
+			name: "Large Number of Features",
+			setup: func() string {
+				targetUuid := uuid.New().String()
+
+				for i := 0; i < 100; i++ {
+					feature := WorkspaceFeatures{
+						Uuid:          uuid.New().String(),
+						WorkspaceUuid: workspace.Uuid,
+						Name:          fmt.Sprintf("Bulk Feature %d", i),
+						Created:       &currentTime,
+						CreatedBy:     person.OwnerPubKey,
+						FeatStatus:    ActiveFeature,
+					}
+					if i == 50 {
+						feature.Uuid = targetUuid
+					}
+					TestDB.db.Create(&feature)
+				}
+				return targetUuid
+			},
+			expectError: false,
+			errorMsg:    "",
+		},
+		{
+			name: "UUID with Maximum Length",
+			setup: func() string {
+				maxUuid := strings.Repeat("a", 36)
+				feature := WorkspaceFeatures{
+					Uuid:          maxUuid,
+					WorkspaceUuid: workspace.Uuid,
+					Name:          "Max Length UUID Feature",
+					Created:       &currentTime,
+					CreatedBy:     person.OwnerPubKey,
+				}
+				TestDB.db.Create(&feature)
+				return maxUuid
+			},
+			expectError: false,
+			errorMsg:    "",
+		},
+		{
+			name: "Null UUID",
+			setup: func() string {
+				return "00000000-0000-0000-0000-000000000000"
+			},
+			expectError: true,
+			errorMsg:    "no feature found to delete",
+		},
+		{
+			name: "Feature with Related Data",
+			setup: func() string {
+				featureUuid := uuid.New().String()
+				feature := WorkspaceFeatures{
+					Uuid:          featureUuid,
+					WorkspaceUuid: workspace.Uuid,
+					Name:          "Feature with Relations",
+					Created:       &currentTime,
+					CreatedBy:     person.OwnerPubKey,
+				}
+				TestDB.db.Create(&feature)
+
+				story := FeatureStory{
+					Uuid:        uuid.New().String(),
+					FeatureUuid: featureUuid,
+					Description: "Related Story",
+					Created:     &currentTime,
+					CreatedBy:   person.OwnerPubKey,
+				}
+				TestDB.db.Create(&story)
+
+				return featureUuid
+			},
+			expectError: false,
+			errorMsg:    "",
+		},
+		{
+			name: "Multiple Concurrent Deletions",
+			setup: func() string {
+				featureUuid := uuid.New().String()
+				feature := WorkspaceFeatures{
+					Uuid:          featureUuid,
+					WorkspaceUuid: workspace.Uuid,
+					Name:          "Concurrent Deletion Test",
+					Created:       &currentTime,
+					CreatedBy:     person.OwnerPubKey,
+				}
+				TestDB.db.Create(&feature)
+
+				var wg sync.WaitGroup
+				for i := 0; i < 5; i++ {
+					wg.Add(1)
+					go func() {
+						defer wg.Done()
+						TestDB.DeleteFeatureByUuid(featureUuid)
+					}()
+				}
+				wg.Wait()
+
+				return featureUuid
+			},
+			expectError: true,
+			errorMsg:    "no feature found to delete",
+		},
+		{
+			name: "UUID with Mixed Case",
+			setup: func() string {
+				originalUuid := uuid.New().String()
+				feature := WorkspaceFeatures{
+					Uuid:          originalUuid,
+					WorkspaceUuid: workspace.Uuid,
+					Name:          "Mixed Case UUID Test",
+					Created:       &currentTime,
+					CreatedBy:     person.OwnerPubKey,
+				}
+				TestDB.db.Create(&feature)
+				return strings.ToUpper(originalUuid[0:18]) + strings.ToLower(originalUuid[18:])
+			},
+			expectError: true,
+			errorMsg:    "no feature found to delete",
+		},
+		{
+			name: "UUID with Whitespace",
+			setup: func() string {
+				return "  " + uuid.New().String() + "  "
+			},
+			expectError: true,
+			errorMsg:    "no feature found to delete",
+		},
+		{
+			name: "UUID with Line Breaks",
+			setup: func() string {
+				return "test\nuuid\r\nvalue"
+			},
+			expectError: true,
+			errorMsg:    "no feature found to delete",
+		},
+	}
+
+	for _, tt := range tests {
+		t.Run(tt.name, func(t *testing.T) {
+			uuid := tt.setup()
+
+			err := TestDB.DeleteFeatureByUuid(uuid)
+
+			if tt.expectError {
+				assert.Error(t, err)
+				assert.Equal(t, tt.errorMsg, err.Error())
+			} else {
+				assert.NoError(t, err)
+
+				var feature WorkspaceFeatures
+				result := TestDB.db.Where("uuid = ?", uuid).First(&feature)
+				assert.Error(t, result.Error)
+				assert.True(t, errors.Is(result.Error, gorm.ErrRecordNotFound))
+			}
+		})
+	}
+}
+
+func TestGetBountiesByPhaseUuid(t *testing.T) {
+	teardownSuite := SetupSuite(t)
+	defer teardownSuite(t)
+
+	currentTime := time.Now().Unix()
+	person := Person{
+		Uuid:        uuid.New().String(),
+		OwnerPubKey: "test-pubkey",
+		OwnerAlias:  "test-alias",
+	}
+	TestDB.CreateOrEditPerson(person)
+
 	tests := []struct {
 		name          string
 		setup         func() string
@@ -578,338 +929,11 @@
 				assert.Len(t, bounties, 1)
 				assert.Equal(t, "Max Length UUID Test", bounties[0].Title)
 			},
-=======
-	workspace := Workspace{
-		Uuid:        uuid.New().String(),
-		Name:        "test-workspace",
-		OwnerPubKey: person.OwnerPubKey,
-	}
-	TestDB.CreateOrEditWorkspace(workspace)
-
-	currentTime := time.Now()
-
-	tests := []struct {
-		name        string
-		setup       func() string
-		expectError bool
-		errorMsg    string
-	}{
-		{
-			name: "Successfully delete existing feature",
-			setup: func() string {
-				feature := WorkspaceFeatures{
-					Uuid:          uuid.New().String(),
-					WorkspaceUuid: workspace.Uuid,
-					Name:          "Test Feature",
-					Brief:         "Test Brief",
-					Priority:      1,
-					Created:       &currentTime,
-					Updated:       &currentTime,
-					CreatedBy:     person.OwnerPubKey,
-					UpdatedBy:     person.OwnerPubKey,
-					FeatStatus:    ActiveFeature,
-				}
-				result := TestDB.db.Create(&feature)
-				assert.NoError(t, result.Error)
-				return feature.Uuid
-			},
-			expectError: false,
-			errorMsg:    "",
-		},
-		{
-			name: "Try to delete non-existent feature",
-			setup: func() string {
-				return uuid.New().String()
-			},
-			expectError: true,
-			errorMsg:    "no feature found to delete",
-		},
-		{
-			name: "Try to delete with empty UUID",
-			setup: func() string {
-				return ""
-			},
-			expectError: true,
-			errorMsg:    "no feature found to delete",
-		},
-		{
-			name: "Delete archived feature",
-			setup: func() string {
-				feature := WorkspaceFeatures{
-					Uuid:          uuid.New().String(),
-					WorkspaceUuid: workspace.Uuid,
-					Name:          "Archived Feature",
-					FeatStatus:    ArchivedFeature,
-					Created:       &currentTime,
-					CreatedBy:     person.OwnerPubKey,
-				}
-				result := TestDB.db.Create(&feature)
-				assert.NoError(t, result.Error)
-				return feature.Uuid
-			},
-			expectError: false,
-			errorMsg:    "",
-		},
-		{
-			name: "Try to delete already deleted feature",
-			setup: func() string {
-				feature := WorkspaceFeatures{
-					Uuid:          uuid.New().String(),
-					WorkspaceUuid: workspace.Uuid,
-					Name:          "To Be Deleted",
-					Created:       &currentTime,
-					CreatedBy:     person.OwnerPubKey,
-				}
-				TestDB.db.Create(&feature)
-				TestDB.DeleteFeatureByUuid(feature.Uuid)
-				return feature.Uuid
-			},
-			expectError: true,
-			errorMsg:    "no feature found to delete",
-		},
-		{
-			name: "Case sensitivity test",
-			setup: func() string {
-				featureUuid := uuid.New().String()
-				feature := WorkspaceFeatures{
-					Uuid:          featureUuid,
-					WorkspaceUuid: workspace.Uuid,
-					Name:          "Case Sensitivity Test",
-					Created:       &currentTime,
-					CreatedBy:     person.OwnerPubKey,
-				}
-				TestDB.db.Create(&feature)
-				return strings.ToUpper(featureUuid)
-			},
-			expectError: true,
-			errorMsg:    "no feature found to delete",
-		},
-		{
-			name: "SQL injection attempt",
-			setup: func() string {
-				return "' OR '1'='1"
-			},
-			expectError: true,
-			errorMsg:    "no feature found to delete",
-		},
-		{
-			name: "Invalid UUID format",
-			setup: func() string {
-				return "invalid-uuid-format"
-			},
-			expectError: true,
-			errorMsg:    "no feature found to delete",
-		},
-		{
-			name: "Feature with special characters in UUID",
-			setup: func() string {
-				return "!@#$%^&*()"
-			},
-			expectError: true,
-			errorMsg:    "no feature found to delete",
-		},
-		{
-			name: "Feature with very long UUID",
-			setup: func() string {
-				return strings.Repeat("a", 1000)
-			},
-			expectError: true,
-			errorMsg:    "no feature found to delete",
-		},
-		{
-			name: "Feature with Unicode characters in UUID",
-			setup: func() string {
-				return "测试UUID"
-			},
-			expectError: true,
-			errorMsg:    "no feature found to delete",
-		},
-		{
-			name: "Concurrent deletion attempt",
-			setup: func() string {
-				featureUuid := uuid.New().String()
-				feature := WorkspaceFeatures{
-					Uuid:          featureUuid,
-					WorkspaceUuid: workspace.Uuid,
-					Name:          "Concurrent Test",
-					Created:       &currentTime,
-					CreatedBy:     person.OwnerPubKey,
-				}
-				TestDB.db.Create(&feature)
-
-				go func() {
-					TestDB.DeleteFeatureByUuid(featureUuid)
-				}()
-				time.Sleep(10 * time.Millisecond)
-
-				return featureUuid
-			},
-			expectError: true,
-			errorMsg:    "no feature found to delete",
-		},
-		{
-			name: "Feature with maximum field values",
-			setup: func() string {
-				feature := WorkspaceFeatures{
-					Uuid:          uuid.New().String(),
-					WorkspaceUuid: workspace.Uuid,
-					Name:          strings.Repeat("a", 255),
-					Brief:         strings.Repeat("b", 1000),
-					Requirements:  strings.Repeat("c", 1000),
-					Architecture:  strings.Repeat("d", 1000),
-					Priority:      999999,
-					Created:       &currentTime,
-					CreatedBy:     person.OwnerPubKey,
-				}
-				TestDB.db.Create(&feature)
-				return feature.Uuid
-			},
-			expectError: false,
-			errorMsg:    "",
-		},
-		{
-			name: "Large Number of Features",
-			setup: func() string {
-				targetUuid := uuid.New().String()
-
-				for i := 0; i < 100; i++ {
-					feature := WorkspaceFeatures{
-						Uuid:          uuid.New().String(),
-						WorkspaceUuid: workspace.Uuid,
-						Name:          fmt.Sprintf("Bulk Feature %d", i),
-						Created:       &currentTime,
-						CreatedBy:     person.OwnerPubKey,
-						FeatStatus:    ActiveFeature,
-					}
-					if i == 50 {
-						feature.Uuid = targetUuid
-					}
-					TestDB.db.Create(&feature)
-				}
-				return targetUuid
-			},
-			expectError: false,
-			errorMsg:    "",
-		},
-		{
-			name: "UUID with Maximum Length",
-			setup: func() string {
-				maxUuid := strings.Repeat("a", 36)
-				feature := WorkspaceFeatures{
-					Uuid:          maxUuid,
-					WorkspaceUuid: workspace.Uuid,
-					Name:          "Max Length UUID Feature",
-					Created:       &currentTime,
-					CreatedBy:     person.OwnerPubKey,
-				}
-				TestDB.db.Create(&feature)
-				return maxUuid
-			},
-			expectError: false,
-			errorMsg:    "",
-		},
-		{
-			name: "Null UUID",
-			setup: func() string {
-				return "00000000-0000-0000-0000-000000000000"
-			},
-			expectError: true,
-			errorMsg:    "no feature found to delete",
-		},
-		{
-			name: "Feature with Related Data",
-			setup: func() string {
-				featureUuid := uuid.New().String()
-				feature := WorkspaceFeatures{
-					Uuid:          featureUuid,
-					WorkspaceUuid: workspace.Uuid,
-					Name:          "Feature with Relations",
-					Created:       &currentTime,
-					CreatedBy:     person.OwnerPubKey,
-				}
-				TestDB.db.Create(&feature)
-
-				story := FeatureStory{
-					Uuid:        uuid.New().String(),
-					FeatureUuid: featureUuid,
-					Description: "Related Story",
-					Created:     &currentTime,
-					CreatedBy:   person.OwnerPubKey,
-				}
-				TestDB.db.Create(&story)
-
-				return featureUuid
-			},
-			expectError: false,
-			errorMsg:    "",
-		},
-		{
-			name: "Multiple Concurrent Deletions",
-			setup: func() string {
-				featureUuid := uuid.New().String()
-				feature := WorkspaceFeatures{
-					Uuid:          featureUuid,
-					WorkspaceUuid: workspace.Uuid,
-					Name:          "Concurrent Deletion Test",
-					Created:       &currentTime,
-					CreatedBy:     person.OwnerPubKey,
-				}
-				TestDB.db.Create(&feature)
-
-				var wg sync.WaitGroup
-				for i := 0; i < 5; i++ {
-					wg.Add(1)
-					go func() {
-						defer wg.Done()
-						TestDB.DeleteFeatureByUuid(featureUuid)
-					}()
-				}
-				wg.Wait()
-
-				return featureUuid
-			},
-			expectError: true,
-			errorMsg:    "no feature found to delete",
-		},
-		{
-			name: "UUID with Mixed Case",
-			setup: func() string {
-				originalUuid := uuid.New().String()
-				feature := WorkspaceFeatures{
-					Uuid:          originalUuid,
-					WorkspaceUuid: workspace.Uuid,
-					Name:          "Mixed Case UUID Test",
-					Created:       &currentTime,
-					CreatedBy:     person.OwnerPubKey,
-				}
-				TestDB.db.Create(&feature)
-				return strings.ToUpper(originalUuid[0:18]) + strings.ToLower(originalUuid[18:])
-			},
-			expectError: true,
-			errorMsg:    "no feature found to delete",
-		},
-		{
-			name: "UUID with Whitespace",
-			setup: func() string {
-				return "  " + uuid.New().String() + "  "
-			},
-			expectError: true,
-			errorMsg:    "no feature found to delete",
-		},
-		{
-			name: "UUID with Line Breaks",
-			setup: func() string {
-				return "test\nuuid\r\nvalue"
-			},
-			expectError: true,
-			errorMsg:    "no feature found to delete",
->>>>>>> ea984126
 		},
 	}
 
 	for _, tt := range tests {
 		t.Run(tt.name, func(t *testing.T) {
-<<<<<<< HEAD
 
 			TestDB.DeleteAllBounties()
 
@@ -920,22 +944,6 @@
 			assert.Equal(t, tt.expectedCount, len(bounties))
 			if tt.validate != nil {
 				tt.validate(t, bounties)
-=======
-			uuid := tt.setup()
-
-			err := TestDB.DeleteFeatureByUuid(uuid)
-
-			if tt.expectError {
-				assert.Error(t, err)
-				assert.Equal(t, tt.errorMsg, err.Error())
-			} else {
-				assert.NoError(t, err)
-
-				var feature WorkspaceFeatures
-				result := TestDB.db.Where("uuid = ?", uuid).First(&feature)
-				assert.Error(t, result.Error)
-				assert.True(t, errors.Is(result.Error, gorm.ErrRecordNotFound))
->>>>>>> ea984126
 			}
 		})
 	}
