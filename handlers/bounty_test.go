package handlers

import (
	"bytes"
	"context"
	"encoding/json"
	"errors"
	"fmt"
	"io"
	"net/http"
	"net/http/httptest"
	"strconv"
	"strings"
	"sync"
	"testing"
	"time"

	"github.com/stakwork/sphinx-tribes/utils"

	"github.com/go-chi/chi"
	"github.com/lib/pq"
	"github.com/stakwork/sphinx-tribes/auth"
	"github.com/stakwork/sphinx-tribes/config"
	"github.com/stakwork/sphinx-tribes/db"
	"github.com/stakwork/sphinx-tribes/handlers/mocks"
	dbMocks "github.com/stakwork/sphinx-tribes/mocks"
	"github.com/stretchr/testify/assert"
	"github.com/stretchr/testify/mock"
)

func TestCreateOrEditBounty(t *testing.T) {

	ctx := context.WithValue(context.Background(), auth.ContextKey, "test-key")
	mockDb := dbMocks.NewDatabase(t)
	mockClient := mocks.NewHttpClient(t)
	bHandler := NewBountyHandler(mockClient, mockDb)

	t.Run("should return error if body is not a valid json", func(t *testing.T) {
		rr := httptest.NewRecorder()
		handler := http.HandlerFunc(bHandler.CreateOrEditBounty)

		invalidJson := []byte(`{"key": "value"`)
		req, err := http.NewRequestWithContext(ctx, http.MethodPost, "/", bytes.NewReader(invalidJson))
		if err != nil {
			t.Fatal(err)
		}

		handler.ServeHTTP(rr, req)

		assert.Equal(t, http.StatusNotAcceptable, rr.Code, "invalid status received")
	})

	t.Run("missing required field, bounty type", func(t *testing.T) {
		rr := httptest.NewRecorder()
		handler := http.HandlerFunc(bHandler.CreateOrEditBounty)

		invalidBody := []byte(`{"type": ""}`)
		req, err := http.NewRequestWithContext(ctx, http.MethodPost, "/", bytes.NewReader(invalidBody))
		if err != nil {
			t.Fatal(err)
		}

		handler.ServeHTTP(rr, req)

		assert.Equal(t, http.StatusBadRequest, rr.Code)
	})

	t.Run("missing required field, bounty title", func(t *testing.T) {
		rr := httptest.NewRecorder()
		handler := http.HandlerFunc(bHandler.CreateOrEditBounty)

		invalidBody := []byte(`{"type": "bounty_type", "title": ""}`)
		req, err := http.NewRequestWithContext(ctx, http.MethodPost, "/", bytes.NewReader(invalidBody))
		if err != nil {
			t.Fatal(err)
		}

		handler.ServeHTTP(rr, req)

		assert.Equal(t, http.StatusBadRequest, rr.Code)
	})

	t.Run("missing required field, bounty description", func(t *testing.T) {
		rr := httptest.NewRecorder()
		handler := http.HandlerFunc(bHandler.CreateOrEditBounty)

		invalidBody := []byte(`{"type": "bounty_type", "title": "first bounty", "description": ""}`)
		req, err := http.NewRequestWithContext(ctx, http.MethodPost, "/", bytes.NewReader(invalidBody))
		if err != nil {
			t.Fatal(err)
		}

		handler.ServeHTTP(rr, req)

		assert.Equal(t, http.StatusBadRequest, rr.Code)
	})

	t.Run("return error if trying to update other user bounty", func(t *testing.T) {
		rr := httptest.NewRecorder()
		handler := http.HandlerFunc(bHandler.CreateOrEditBounty)

		existingBounty := db.Bounty{
			ID:          1,
			Type:        "coding",
			Title:       "first bounty",
			Description: "first bounty description",
			OrgUuid:     "org-1",
			Assignee:    "user1",
		}
		mockDb.On("UpdateBountyBoolColumn", mock.AnythingOfType("db.Bounty"), "show").Return(existingBounty)
		mockDb.On("GetBounty", uint(1)).Return(existingBounty).Once()

		body := []byte(`{"id": 1, "type": "bounty_type", "title": "first bounty", "description": "my first bounty", "tribe": "random-value", "assignee": "john-doe", "owner_id": "second-user"}`)
		req, err := http.NewRequestWithContext(ctx, http.MethodPost, "/", bytes.NewReader(body))
		if err != nil {
			t.Fatal(err)
		}

		handler.ServeHTTP(rr, req)

		assert.Equal(t, http.StatusBadRequest, rr.Code)
		assert.Contains(t, strings.TrimRight(rr.Body.String(), "\n"), "Cannot edit another user's bounty")
		mockDb.AssertExpectations(t)
	})

	t.Run("return error if user does not have required roles", func(t *testing.T) {
		rr := httptest.NewRecorder()
		handler := http.HandlerFunc(bHandler.CreateOrEditBounty)

		mockOrg := db.Organization{
			ID:          1,
			Uuid:        "org-1",
			Name:        "custom org",
			OwnerPubKey: "org-key",
		}
		existingBounty := db.Bounty{
			ID:          1,
			Type:        "coding",
			Title:       "first bounty",
			Description: "first bounty description",
			OrgUuid:     "org-1",
			OwnerID:     "second-user",
		}
		updatedBounty := existingBounty
		updatedBounty.Title = "first bounty updated"
		mockDb.On("UpdateBountyBoolColumn", mock.AnythingOfType("db.Bounty"), "show").Return(existingBounty)
		mockDb.On("UpdateBountyNullColumn", mock.AnythingOfType("db.Bounty"), "assignee").Return(existingBounty)
		mockDb.On("GetBounty", uint(1)).Return(existingBounty).Once()
		mockDb.On("UserHasManageBountyRoles", "test-key", mockOrg.Uuid).Return(false).Once()

		body, _ := json.Marshal(updatedBounty)
		req, err := http.NewRequestWithContext(ctx, http.MethodPost, "/", bytes.NewReader(body))
		if err != nil {
			t.Fatal(err)
		}

		handler.ServeHTTP(rr, req)

		assert.Equal(t, http.StatusBadRequest, rr.Code)
	})

	t.Run("should allow to add or edit bounty if user has role", func(t *testing.T) {
		rr := httptest.NewRecorder()
		handler := http.HandlerFunc(bHandler.CreateOrEditBounty)

		mockOrg := db.Organization{
			ID:          1,
			Uuid:        "org-1",
			Name:        "custom org",
			OwnerPubKey: "org-key",
		}
		existingBounty := db.Bounty{
			ID:          1,
			Type:        "coding",
			Title:       "first bounty",
			Description: "first bounty description",
			OrgUuid:     "org-1",
			OwnerID:     "second-user",
		}
		updatedBounty := existingBounty
		updatedBounty.Title = "first bounty updated"
		mockDb.On("UpdateBountyBoolColumn", mock.AnythingOfType("db.Bounty"), "show").Return(existingBounty)
		mockDb.On("UpdateBountyNullColumn", mock.AnythingOfType("db.Bounty"), "assignee").Return(existingBounty)
		mockDb.On("GetBounty", uint(1)).Return(existingBounty).Once()
		mockDb.On("UserHasManageBountyRoles", "test-key", mockOrg.Uuid).Return(true).Once()
		mockDb.On("CreateOrEditBounty", mock.AnythingOfType("db.Bounty")).Return(updatedBounty, nil).Once()

		body, _ := json.Marshal(updatedBounty)
		req, err := http.NewRequestWithContext(ctx, http.MethodPost, "/", bytes.NewReader(body))
		if err != nil {
			t.Fatal(err)
		}

		handler.ServeHTTP(rr, req)

		assert.Equal(t, http.StatusOK, rr.Code)
		mockDb.AssertExpectations(t)
	})

	t.Run("should not update created at when bounty is updated", func(t *testing.T) {
		rr := httptest.NewRecorder()
		handler := http.HandlerFunc(bHandler.CreateOrEditBounty)
		now := time.Now().UnixMilli()
		mockOrg := db.Organization{
			ID:          1,
			Uuid:        "org-1",
			Name:        "custom org",
			OwnerPubKey: "org-key",
		}
		existingBounty := db.Bounty{
			ID:          1,
			Type:        "coding",
			Title:       "first bounty",
			Description: "first bounty description",
			OrgUuid:     "org-1",
			OwnerID:     "second-user",
			Created:     now,
		}
		updatedBounty := existingBounty
		updatedBounty.Title = "first bounty updated"
		mockDb.On("UpdateBountyBoolColumn", mock.AnythingOfType("db.Bounty"), "show").Return(existingBounty)
		mockDb.On("UpdateBountyNullColumn", mock.AnythingOfType("db.Bounty"), "assignee").Return(existingBounty)
		mockDb.On("GetBounty", uint(1)).Return(existingBounty).Once()
		mockDb.On("UserHasManageBountyRoles", "test-key", mockOrg.Uuid).Return(true).Once()
		mockDb.On("CreateOrEditBounty", mock.MatchedBy(func(b db.Bounty) bool {
			return b.Created == now
		})).Return(updatedBounty, nil).Once()

		body, _ := json.Marshal(updatedBounty)
		req, err := http.NewRequestWithContext(ctx, http.MethodPost, "/", bytes.NewReader(body))
		if err != nil {
			t.Fatal(err)
		}

		handler.ServeHTTP(rr, req)

		assert.Equal(t, http.StatusOK, rr.Code)
		mockDb.AssertExpectations(t)
	})

	t.Run("should return error if failed to add new bounty", func(t *testing.T) {
		rr := httptest.NewRecorder()
		handler := http.HandlerFunc(bHandler.CreateOrEditBounty)
		newBounty := db.Bounty{
			Type:        "coding",
			Title:       "first bounty",
			Description: "first bounty description",
			OrgUuid:     "org-1",
			OwnerID:     "test-key",
		}
		mockDb.On("UpdateBountyNullColumn", mock.AnythingOfType("db.Bounty"), "assignee").Return(db.Bounty{Assignee: "test-key"})
		mockDb.On("CreateOrEditBounty", mock.AnythingOfType("db.Bounty")).Return(db.Bounty{}, errors.New("failed to add")).Once()

		body, _ := json.Marshal(newBounty)
		req, err := http.NewRequestWithContext(ctx, http.MethodPost, "/", bytes.NewReader(body))
		if err != nil {
			t.Fatal(err)
		}

		handler.ServeHTTP(rr, req)

		assert.Equal(t, http.StatusBadRequest, rr.Code)
		mockDb.AssertExpectations(t)
	})

	t.Run("add bounty if not present", func(t *testing.T) {
		rr := httptest.NewRecorder()
		handler := http.HandlerFunc(bHandler.CreateOrEditBounty)
		newBounty := db.Bounty{
			Type:        "coding",
			Title:       "first bounty",
			Description: "first bounty description",
			OrgUuid:     "org-1",
			OwnerID:     "test-key",
		}
		mockDb.On("UpdateBountyNullColumn", mock.AnythingOfType("db.Bounty"), "assignee").Return(db.Bounty{Assignee: "test-key"})
		mockDb.On("CreateOrEditBounty", mock.AnythingOfType("db.Bounty")).Return(newBounty, nil).Once()

		body, _ := json.Marshal(newBounty)
		req, err := http.NewRequestWithContext(ctx, http.MethodPost, "/", bytes.NewReader(body))
		if err != nil {
			t.Fatal(err)
		}

		handler.ServeHTTP(rr, req)

		assert.Equal(t, http.StatusOK, rr.Code)
		mockDb.AssertExpectations(t)
	})
}

func TestPayLightningInvoice(t *testing.T) {
	expectedUrl := fmt.Sprintf("%s/invoices", config.RelayUrl)
	expectedBody := `{"payment_request": "req-id"}`

	t.Run("validate request url, body and headers", func(t *testing.T) {
		mockHttpClient := &mocks.HttpClient{}
		mockDb := &dbMocks.Database{}
		handler := NewBountyHandler(mockHttpClient, mockDb)
		mockHttpClient.On("Do", mock.MatchedBy(func(req *http.Request) bool {
			bodyByt, _ := io.ReadAll(req.Body)
			return req.Method == http.MethodPut && expectedUrl == req.URL.String() && req.Header.Get("x-user-token") == config.RelayAuthKey && expectedBody == string(bodyByt)
		})).Return(nil, errors.New("some-error")).Once()

		success, invoicePayErr := handler.PayLightningInvoice("req-id")

		assert.Empty(t, invoicePayErr)
		assert.Empty(t, success)
		mockHttpClient.AssertExpectations(t)
	})

	t.Run("put on invoice request failed with error status and invalid json", func(t *testing.T) {
		mockHttpClient := &mocks.HttpClient{}
		mockDb := &dbMocks.Database{}
		handler := NewBountyHandler(mockHttpClient, mockDb)
		r := io.NopCloser(bytes.NewReader([]byte(`"internal server error"`)))
		mockHttpClient.On("Do", mock.MatchedBy(func(req *http.Request) bool {
			bodyByt, _ := io.ReadAll(req.Body)
			return req.Method == http.MethodPut && expectedUrl == req.URL.String() && req.Header.Get("x-user-token") == config.RelayAuthKey && expectedBody == string(bodyByt)
		})).Return(&http.Response{
			StatusCode: 500,
			Body:       r,
		}, nil)

		success, invoicePayErr := handler.PayLightningInvoice("req-id")

		assert.False(t, invoicePayErr.Success)
		assert.Empty(t, success)
		mockHttpClient.AssertExpectations(t)
	})

	t.Run("put on invoice request failed with error status", func(t *testing.T) {
		mockHttpClient := &mocks.HttpClient{}
		mockDb := &dbMocks.Database{}
		handler := NewBountyHandler(mockHttpClient, mockDb)
		r := io.NopCloser(bytes.NewReader([]byte(`{"error": "internal server error"}`)))
		mockHttpClient.On("Do", mock.MatchedBy(func(req *http.Request) bool {
			bodyByt, _ := io.ReadAll(req.Body)
			return req.Method == http.MethodPut && expectedUrl == req.URL.String() && req.Header.Get("x-user-token") == config.RelayAuthKey && expectedBody == string(bodyByt)
		})).Return(&http.Response{
			StatusCode: 500,
			Body:       r,
		}, nil).Once()

		success, invoicePayErr := handler.PayLightningInvoice("req-id")

		assert.Equal(t, invoicePayErr.Error, "internal server error")
		assert.Empty(t, success)
		mockHttpClient.AssertExpectations(t)
	})

	t.Run("put on invoice request succeed with invalid json", func(t *testing.T) {
		mockHttpClient := &mocks.HttpClient{}
		mockDb := &dbMocks.Database{}
		handler := NewBountyHandler(mockHttpClient, mockDb)
		r := io.NopCloser(bytes.NewReader([]byte(`"invalid json"`)))
		mockHttpClient.On("Do", mock.MatchedBy(func(req *http.Request) bool {
			bodyByt, _ := io.ReadAll(req.Body)
			return req.Method == http.MethodPut && expectedUrl == req.URL.String() && req.Header.Get("x-user-token") == config.RelayAuthKey && expectedBody == string(bodyByt)
		})).Return(&http.Response{
			StatusCode: 200,
			Body:       r,
		}, nil).Once()

		success, invoicePayErr := handler.PayLightningInvoice("req-id")

		assert.False(t, success.Success)
		assert.Empty(t, invoicePayErr)
		mockHttpClient.AssertExpectations(t)
	})

	t.Run("should unmarshal the response properly after success", func(t *testing.T) {
		mockHttpClient := &mocks.HttpClient{}
		mockDb := &dbMocks.Database{}
		handler := NewBountyHandler(mockHttpClient, mockDb)
		r := io.NopCloser(bytes.NewReader([]byte(`{"success": true, "response": { "settled": true, "payment_request": "req", "payment_hash": "hash", "preimage": "random-string", "amount": "1000"}}`)))
		expectedSuccessMsg := db.InvoicePaySuccess{
			Success: true,
			Response: db.InvoiceCheckResponse{
				Settled:         true,
				Payment_request: "req",
				Payment_hash:    "hash",
				Preimage:        "random-string",
				Amount:          "1000",
			},
		}
		mockHttpClient.On("Do", mock.MatchedBy(func(req *http.Request) bool {
			bodyByt, _ := io.ReadAll(req.Body)
			return req.Method == http.MethodPut && expectedUrl == req.URL.String() && req.Header.Get("x-user-token") == config.RelayAuthKey && expectedBody == string(bodyByt)
		})).Return(&http.Response{
			StatusCode: 200,
			Body:       r,
		}, nil).Once()

		success, invoicePayErr := handler.PayLightningInvoice("req-id")

		assert.Empty(t, invoicePayErr)
		assert.EqualValues(t, expectedSuccessMsg, success)
		mockHttpClient.AssertExpectations(t)
	})

}

func TestDeleteBounty(t *testing.T) {
	mockDb := dbMocks.NewDatabase(t)
	mockHttpClient := mocks.NewHttpClient(t)
	bHandler := NewBountyHandler(mockHttpClient, mockDb)
	ctx := context.WithValue(context.Background(), auth.ContextKey, "test-key")

	t.Run("should return unauthorized error if users public key not present", func(t *testing.T) {
		rr := httptest.NewRecorder()
		handler := http.HandlerFunc(bHandler.DeleteBounty)

		req, err := http.NewRequestWithContext(context.Background(), http.MethodDelete, "/", nil)
		if err != nil {
			t.Fatal(err)
		}

		handler.ServeHTTP(rr, req)

		assert.Equal(t, http.StatusUnauthorized, rr.Code)
	})

	t.Run("should return unauthorized error if public key not present in route", func(t *testing.T) {
		rr := httptest.NewRecorder()
		handler := http.HandlerFunc(bHandler.DeleteBounty)

		rctx := chi.NewRouteContext()
		rctx.URLParams.Add("pubkey", "")
		rctx.URLParams.Add("created", "1111")
		req, err := http.NewRequestWithContext(context.WithValue(ctx, chi.RouteCtxKey, rctx), http.MethodDelete, "//1111", nil)
		if err != nil {
			t.Fatal(err)
		}
		handler.ServeHTTP(rr, req)

		assert.Equal(t, http.StatusUnauthorized, rr.Code)
	})

	t.Run("should return unauthorized error if created at key not present in route", func(t *testing.T) {
		rr := httptest.NewRecorder()
		handler := http.HandlerFunc(bHandler.DeleteBounty)

		rctx := chi.NewRouteContext()
		rctx.URLParams.Add("pubkey", "pub-key")
		rctx.URLParams.Add("created", "")
		req, err := http.NewRequestWithContext(context.WithValue(ctx, chi.RouteCtxKey, rctx), http.MethodDelete, "/pub-key/", nil)
		if err != nil {
			t.Fatal(err)
		}
		handler.ServeHTTP(rr, req)

		assert.Equal(t, http.StatusUnauthorized, rr.Code)
	})

	t.Run("should return error if failed to delete from db", func(t *testing.T) {
		rr := httptest.NewRecorder()
		handler := http.HandlerFunc(bHandler.DeleteBounty)
		mockDb.On("DeleteBounty", "pub-key", "1111").Return(db.Bounty{}, errors.New("some-error")).Once()

		rctx := chi.NewRouteContext()
		rctx.URLParams.Add("pubkey", "pub-key")
		rctx.URLParams.Add("created", "1111")
		req, err := http.NewRequestWithContext(context.WithValue(ctx, chi.RouteCtxKey, rctx), http.MethodDelete, "/pub-key/createdAt", nil)
		if err != nil {
			t.Fatal(err)
		}
		handler.ServeHTTP(rr, req)

		assert.Equal(t, http.StatusInternalServerError, rr.Code)
		mockDb.AssertExpectations(t)
	})

	t.Run("should successfully delete bounty from db", func(t *testing.T) {
		rr := httptest.NewRecorder()
		handler := http.HandlerFunc(bHandler.DeleteBounty)
		existingBounty := db.Bounty{
			OwnerID: "pub-key",
			Created: 1111,
		}
		mockDb.On("DeleteBounty", "pub-key", "1111").Return(existingBounty, nil).Once()

		rctx := chi.NewRouteContext()
		rctx.URLParams.Add("pubkey", "pub-key")
		rctx.URLParams.Add("created", "1111")
		req, err := http.NewRequestWithContext(context.WithValue(ctx, chi.RouteCtxKey, rctx), http.MethodDelete, "/pub-key/1111", nil)
		if err != nil {
			t.Fatal(err)
		}
		handler.ServeHTTP(rr, req)

		var returnedBounty db.Bounty
		_ = json.Unmarshal(rr.Body.Bytes(), &returnedBounty)
		assert.Equal(t, http.StatusOK, rr.Code)
		assert.EqualValues(t, existingBounty, returnedBounty)
		mockDb.AssertExpectations(t)
	})
}

func TestGetBountyByCreated(t *testing.T) {
	mockDb := dbMocks.NewDatabase(t)
	mockHttpClient := mocks.NewHttpClient(t)
	bHandler := NewBountyHandler(mockHttpClient, mockDb)

	t.Run("Should return bounty by its created value", func(t *testing.T) {
		mockGenerateBountyResponse := func(bounties []db.Bounty) []db.BountyResponse {
			var bountyResponses []db.BountyResponse

			for _, bounty := range bounties {
				owner := db.Person{
					ID: 1,
				}
				assignee := db.Person{
					ID: 1,
				}
				organization := db.OrganizationShort{
					Uuid: "uuid",
				}

				bountyResponse := db.BountyResponse{
					Bounty:       bounty,
					Assignee:     assignee,
					Owner:        owner,
					Organization: organization,
				}
				bountyResponses = append(bountyResponses, bountyResponse)
			}

			return bountyResponses
		}
		bHandler.generateBountyResponse = mockGenerateBountyResponse

		rr := httptest.NewRecorder()
		handler := http.HandlerFunc(bHandler.GetBountyByCreated)
		bounty := db.Bounty{
			ID:          1,
			Type:        "coding",
			Title:       "first bounty",
			Description: "first bounty description",
			OrgUuid:     "org-1",
			Assignee:    "user1",
			Created:     1707991475,
			OwnerID:     "owner-1",
		}
		createdStr := strconv.FormatInt(bounty.Created, 10)

		rctx := chi.NewRouteContext()
		rctx.URLParams.Add("created", "1707991475")
		req, _ := http.NewRequestWithContext(context.WithValue(context.Background(), chi.RouteCtxKey, rctx), http.MethodGet, "/created/1707991475", nil)
		mockDb.On("GetBountyDataByCreated", createdStr).Return([]db.Bounty{bounty}, nil).Once()
		mockDb.On("GetPersonByPubkey", "owner-1").Return(db.Person{}).Once()
		mockDb.On("GetPersonByPubkey", "user1").Return(db.Person{}).Once()
		mockDb.On("GetOrganizationByUuid", "org-1").Return(db.Organization{}).Once()
		handler.ServeHTTP(rr, req)

		var returnedBounty []db.BountyResponse
		err := json.Unmarshal(rr.Body.Bytes(), &returnedBounty)
		assert.NoError(t, err)
		assert.Equal(t, http.StatusOK, rr.Code)
		assert.NotEmpty(t, returnedBounty)

	})
	t.Run("Should return 404 if bounty is not present in db", func(t *testing.T) {
		rr := httptest.NewRecorder()
		handler := http.HandlerFunc(bHandler.GetBountyByCreated)
		createdStr := ""

		rctx := chi.NewRouteContext()
		rctx.URLParams.Add("created", createdStr)
		req, _ := http.NewRequestWithContext(context.WithValue(context.Background(), chi.RouteCtxKey, rctx), http.MethodGet, "/created/"+createdStr, nil)

		mockDb.On("GetBountyDataByCreated", createdStr).Return([]db.Bounty{}, nil).Once()

		handler.ServeHTTP(rr, req)
		assert.Equal(t, http.StatusNotFound, rr.Code, "Expected 404 Not Found for nonexistent bounty")

		mockDb.AssertExpectations(t)
	})

}

func TestGetPersonAssignedBounties(t *testing.T) {
	mockDb := dbMocks.NewDatabase(t)
	mockHttpClient := mocks.NewHttpClient(t)
	bHandler := NewBountyHandler(mockHttpClient, mockDb)
	t.Run("Should successfull Get Person Assigned Bounties", func(t *testing.T) {
		rr := httptest.NewRecorder()
		handler := http.HandlerFunc(bHandler.GetPersonAssignedBounties)
		bounty := db.Bounty{
			ID:          1,
			Type:        "coding",
			Title:       "first bounty",
			Description: "first bounty description",
			OrgUuid:     "org-1",
			Assignee:    "user1",
			Created:     1707991475,
			OwnerID:     "owner-1",
		}

		rctx := chi.NewRouteContext()
		rctx.URLParams.Add("uuid", "clu80datu2rjujsmim40")
		rctx.URLParams.Add("sortBy", "paid")
		rctx.URLParams.Add("page", "1")
		rctx.URLParams.Add("limit", "20")
		rctx.URLParams.Add("search", "")
		req, _ := http.NewRequestWithContext(context.WithValue(context.Background(), chi.RouteCtxKey, rctx), http.MethodGet, "/people/wanteds/assigned/clu80datu2rjujsmim40?sortBy=paid&page=1&limit=20&search=", nil)

		mockDb.On("GetAssignedBounties", req).Return([]db.Bounty{bounty}, nil).Once()
		mockDb.On("GetPersonByPubkey", "owner-1").Return(db.Person{}, nil).Once()
		mockDb.On("GetPersonByPubkey", "user1").Return(db.Person{}, nil).Once()
		mockDb.On("GetOrganizationByUuid", "org-1").Return(db.Organization{}, nil).Once()
		handler.ServeHTTP(rr, req)

		var returnedBounty []db.BountyResponse
		err := json.Unmarshal(rr.Body.Bytes(), &returnedBounty)
		assert.NoError(t, err)
		assert.Equal(t, http.StatusOK, rr.Code)
		assert.NotEmpty(t, returnedBounty)
	})
}

func TestGetPersonCreatedBounties(t *testing.T) {
	ctx := context.Background()
	mockDb := dbMocks.NewDatabase(t)
	mockHttpClient := mocks.NewHttpClient(t)
	bHandler := NewBountyHandler(mockHttpClient, mockDb)

	t.Run("should return bounties created by the user", func(t *testing.T) {
		mockGenerateBountyResponse := func(bounties []db.Bounty) []db.BountyResponse {
			var bountyResponses []db.BountyResponse

			for _, bounty := range bounties {
				owner := db.Person{
					ID: 1,
				}
				assignee := db.Person{
					ID: 1,
				}
				organization := db.OrganizationShort{
					Uuid: "uuid",
				}

				bountyResponse := db.BountyResponse{
					Bounty:       bounty,
					Assignee:     assignee,
					Owner:        owner,
					Organization: organization,
				}
				bountyResponses = append(bountyResponses, bountyResponse)
			}

			return bountyResponses
		}
		bHandler.generateBountyResponse = mockGenerateBountyResponse

		expectedBounties := []db.Bounty{
			{ID: 1, OwnerID: "user1"},
			{ID: 2, OwnerID: "user1"},
		}

		mockDb.On("GetCreatedBounties", mock.Anything).Return(expectedBounties, nil).Once()
		mockDb.On("GetPersonByPubkey", mock.Anything).Return(db.Person{}, nil)
		mockDb.On("GetOrganizationByUuid", mock.Anything).Return(db.Organization{}, nil)
		rr := httptest.NewRecorder()
		req, err := http.NewRequest("GET", "/people/wanteds/created/uuid", nil)
		req = req.WithContext(ctx)
		if err != nil {
			t.Fatal(err)
		}

		bHandler.GetPersonCreatedBounties(rr, req)

		assert.Equal(t, http.StatusOK, rr.Code)

		var responseData []db.BountyResponse
		err = json.Unmarshal(rr.Body.Bytes(), &responseData)
		if err != nil {
			t.Fatalf("Error decoding JSON response: %s", err)
		}

		assert.NotEmpty(t, responseData)
		assert.Len(t, responseData, 2)

		for i, expectedBounty := range expectedBounties {
			assert.Equal(t, expectedBounty.ID, responseData[i].Bounty.ID)
			assert.Equal(t, expectedBounty.Assignee, responseData[i].Bounty.Assignee)
		}
	})

	t.Run("should not return bounties created by other users", func(t *testing.T) {
		mockGenerateBountyResponse := func(bounties []db.Bounty) []db.BountyResponse {
			return []db.BountyResponse{}
		}
		bHandler.generateBountyResponse = mockGenerateBountyResponse

		mockDb.On("GetCreatedBounties", mock.Anything).Return([]db.Bounty{}, nil).Once()

		rr := httptest.NewRecorder()
		req, err := http.NewRequest("GET", "/people/wanteds/created/uuid", nil)
		req = req.WithContext(ctx)
		if err != nil {
			t.Fatal(err)
		}

		bHandler.GetPersonCreatedBounties(rr, req)

		assert.Equal(t, http.StatusOK, rr.Code)

		var responseData []db.BountyResponse
		err = json.Unmarshal(rr.Body.Bytes(), &responseData)
		if err != nil {
			t.Fatalf("Error decoding JSON response: %s", err)
		}

		assert.Empty(t, responseData)
		assert.Len(t, responseData, 0)
	})

	t.Run("should filter bounties by status and apply pagination", func(t *testing.T) {
		mockGenerateBountyResponse := func(bounties []db.Bounty) []db.BountyResponse {
			var bountyResponses []db.BountyResponse

			for _, bounty := range bounties {
				owner := db.Person{
					ID: 1,
				}
				assignee := db.Person{
					ID: 1,
				}
				organization := db.OrganizationShort{
					Uuid: "uuid",
				}

				bountyResponse := db.BountyResponse{
					Bounty:       bounty,
					Assignee:     assignee,
					Owner:        owner,
					Organization: organization,
				}
				bountyResponses = append(bountyResponses, bountyResponse)
			}

			return bountyResponses
		}
		bHandler.generateBountyResponse = mockGenerateBountyResponse

		expectedBounties := []db.Bounty{
			{ID: 1, OwnerID: "user1", Assignee: "assignee1"},
			{ID: 2, OwnerID: "user1", Assignee: "assignee2", Paid: true},
			{ID: 3, OwnerID: "user1", Assignee: "", Paid: true},
		}

		mockDb.On("GetCreatedBounties", mock.Anything).Return(expectedBounties, nil).Once()
		mockDb.On("GetPersonByPubkey", mock.Anything).Return(db.Person{}, nil)
		mockDb.On("GetOrganizationByUuid", mock.Anything).Return(db.Organization{}, nil)

		rr := httptest.NewRecorder()
		req, err := http.NewRequest("GET", "/people/wanteds/created/uuid?Open=true&Assigned=true&Paid=true&offset=0&limit=2", nil)
		req = req.WithContext(ctx)
		if err != nil {
			t.Fatal(err)
		}

		bHandler.GetPersonCreatedBounties(rr, req)

		assert.Equal(t, http.StatusOK, rr.Code)

		var responseData []db.BountyResponse
		err = json.Unmarshal(rr.Body.Bytes(), &responseData)
		if err != nil {
			t.Fatalf("Error decoding JSON response: %s", err)
		}

		assert.Len(t, responseData, 3)

		// Assert that bounties are filtered correctly
		assert.Equal(t, expectedBounties[0].ID, responseData[0].Bounty.ID)
		assert.Equal(t, expectedBounties[1].ID, responseData[1].Bounty.ID)
		assert.Equal(t, expectedBounties[2].ID, responseData[2].Bounty.ID)
	})
}

func TestGetNextBountyByCreated(t *testing.T) {
	ctx := context.Background()

	mockDb := dbMocks.NewDatabase(t)
	mockHttpClient := mocks.NewHttpClient(t)
	bHandler := NewBountyHandler(mockHttpClient, mockDb)

	t.Run("Should test that the next bounty on the bounties homepage can be gotten by its created value and the selected filters", func(t *testing.T) {
		mockDb.On("GetNextBountyByCreated", mock.Anything).Return(uint(1), nil).Once()

		rr := httptest.NewRecorder()
		req, _ := http.NewRequest("GET", "/next/123456789", nil)

		bHandler.GetNextBountyByCreated(rr, req.WithContext(ctx))

		assert.Equal(t, http.StatusOK, rr.Code)
		mockDb.AssertExpectations(t)
	})
}

func TestGetPreviousBountyByCreated(t *testing.T) {
	ctx := context.Background()

	mockDb := dbMocks.NewDatabase(t)
	mockHttpClient := mocks.NewHttpClient(t)
	bHandler := NewBountyHandler(mockHttpClient, mockDb)

	t.Run("Should test that the previous bounty on the bounties homepage can be gotten by its created value and the selected filters", func(t *testing.T) {
		mockDb.On("GetPreviousBountyByCreated", mock.Anything).Return(uint(1), nil).Once()

		rr := httptest.NewRecorder()
		req, _ := http.NewRequest("GET", "/previous/123456789", nil)

		bHandler.GetPreviousBountyByCreated(rr, req.WithContext(ctx))

		assert.Equal(t, http.StatusOK, rr.Code)
		mockDb.AssertExpectations(t)
	})
}

func TestGetOrganizationNextBountyByCreated(t *testing.T) {
	ctx := context.Background()
	mockDb := dbMocks.NewDatabase(t)
	mockHttpClient := mocks.NewHttpClient(t)
	bHandler := NewBountyHandler(mockHttpClient, mockDb)

	t.Run("Should test that the next bounty on the organization bounties homepage can be gotten by its created value and the selected filters", func(t *testing.T) {
		mockDb.On("GetNextOrganizationBountyByCreated", mock.AnythingOfType("*http.Request")).Return(uint(1), nil).Once()

		rr := httptest.NewRecorder()
		req, _ := http.NewRequest("GET", "/org/next/org-uuid/123456789", nil)

		bHandler.GetOrganizationNextBountyByCreated(rr, req.WithContext(ctx))

		assert.Equal(t, http.StatusOK, rr.Code)
		mockDb.AssertExpectations(t)
	})
}

func TestGetOrganizationPreviousBountyByCreated(t *testing.T) {
	ctx := context.Background()
	mockDb := dbMocks.NewDatabase(t)
	mockHttpClient := mocks.NewHttpClient(t)
	bHandler := NewBountyHandler(mockHttpClient, mockDb)

	t.Run("Should test that the previous bounty on the organization bounties homepage can be gotten by its created value and the selected filters", func(t *testing.T) {
		mockDb.On("GetPreviousOrganizationBountyByCreated", mock.AnythingOfType("*http.Request")).Return(uint(1), nil).Once()

		rr := httptest.NewRecorder()
		req, _ := http.NewRequest("GET", "/org/previous/org-uuid/123456789", nil)

		bHandler.GetOrganizationPreviousBountyByCreated(rr, req.WithContext(ctx))

		assert.Equal(t, http.StatusOK, rr.Code)

		mockDb.AssertExpectations(t)
	})
}

func TestGetBountyById(t *testing.T) {

	mockDb := dbMocks.NewDatabase(t)
	mockHttpClient := mocks.NewHttpClient(t)
	bHandler := NewBountyHandler(mockHttpClient, mockDb)

	t.Run("successful retrieval of bounty by ID", func(t *testing.T) {
		rr := httptest.NewRecorder()
		handler := http.HandlerFunc(bHandler.GetBountyById)

		bounty := db.Bounty{
			ID:                      1,
			OwnerID:                 "owner123",
			Paid:                    false,
			Show:                    true,
			Type:                    "bug fix",
			Award:                   "500",
			AssignedHours:           10,
			BountyExpires:           "2023-12-31",
			CommitmentFee:           1000,
			Price:                   500,
			Title:                   "Fix critical bug in payment system",
			Tribe:                   "development",
			Assignee:                "user1",
			TicketUrl:               "http://example.com/issues/1",
			OrgUuid:                 "org-789",
			Description:             "This bounty is for fixing a critical bug in the payment system that causes transactions to fail under certain conditions.",
			WantedType:              "immediate",
			Deliverables:            "A pull request with a fix, including tests",
			GithubDescription:       true,
			OneSentenceSummary:      "Fix a critical payment system bug",
			EstimatedSessionLength:  "2 hours",
			EstimatedCompletionDate: "2023-10-01",
			Created:                 time.Now().Unix(),
			Updated:                 nil,
			AssignedDate:            nil,
			CompletionDate:          nil,
			MarkAsPaidDate:          nil,
			PaidDate:                nil,
			CodingLanguages:         pq.StringArray{"Go", "Python"},
		}

		rctx := chi.NewRouteContext()
		rctx.URLParams.Add("bountyId", strconv.Itoa(int(bounty.ID)))
		req, err := http.NewRequestWithContext(context.WithValue(context.Background(), chi.RouteCtxKey, rctx), http.MethodGet, "/bounty/1", nil)
		assert.NoError(t, err)

		mockDb.On("GetBountyById", mock.Anything).Return([]db.Bounty{bounty}, nil).Once()
		mockDb.On("GetPersonByPubkey", "owner123").Return(db.Person{}).Once()
		mockDb.On("GetPersonByPubkey", "user1").Return(db.Person{}).Once()
		mockDb.On("GetOrganizationByUuid", "org-789").Return(db.Organization{}).Once()

		handler.ServeHTTP(rr, req)

		var returnedBounty []db.BountyResponse
		err = json.Unmarshal(rr.Body.Bytes(), &returnedBounty)
		assert.NoError(t, err)
		assert.Equal(t, http.StatusOK, rr.Code)
		mockDb.AssertExpectations(t)
	})

	t.Run("bounty not found", func(t *testing.T) {
		rr := httptest.NewRecorder()
		handler := http.HandlerFunc(bHandler.GetBountyById)

		rctx := chi.NewRouteContext()
		rctx.URLParams.Add("bountyId", "999")
		req, err := http.NewRequestWithContext(context.WithValue(context.Background(), chi.RouteCtxKey, rctx), http.MethodGet, "/bounty/999", nil)
		assert.NoError(t, err)

		mockDb.On("GetBountyById", "999").Return(nil, errors.New("not-found")).Once()
		handler.ServeHTTP(rr, req)

		assert.Equal(t, http.StatusBadRequest, rr.Code)
		mockDb.AssertExpectations(t)
	})
}

func GetPersonAssigned(t *testing.T) {
	ctx := context.Background()
	mockDb := dbMocks.NewDatabase(t)
	mockHttpClient := mocks.NewHttpClient(t)
	bHandler := NewBountyHandler(mockHttpClient, mockDb)
	t.Run("should return bounties assigned to the user", func(t *testing.T) {
		mockGenerateBountyResponse := func(bounties []db.Bounty) []db.BountyResponse {
			var bountyResponses []db.BountyResponse

			for _, bounty := range bounties {
				owner := db.Person{
					ID: 1,
				}
				assignee := db.Person{
					ID: 1,
				}
				organization := db.OrganizationShort{
					Uuid: "uuid",
				}

				bountyResponse := db.BountyResponse{
					Bounty:       bounty,
					Assignee:     assignee,
					Owner:        owner,
					Organization: organization,
				}
				bountyResponses = append(bountyResponses, bountyResponse)
			}

			return bountyResponses
		}
		bHandler.generateBountyResponse = mockGenerateBountyResponse

		expectedBounties := []db.Bounty{
			{ID: 1, Assignee: "user1"},
			{ID: 2, Assignee: "user1"},
			{ID: 3, OwnerID: "user2", Assignee: "user1"},
			{ID: 4, OwnerID: "user2", Assignee: "user1", Paid: true},
		}

		mockDb.On("GetAssignedBounties", mock.Anything).Return(expectedBounties, nil).Once()
		mockDb.On("GetPersonByPubkey", mock.Anything).Return(db.Person{}, nil)
		mockDb.On("GetOrganizationByUuid", mock.Anything).Return(db.Organization{}, nil)
		rr := httptest.NewRecorder()
		req, err := http.NewRequest("GET", "/wanteds/assigned/uuid?Assigned=true&Paid=true&offset=0&limit=4", nil)
		req = req.WithContext(ctx)
		if err != nil {
			t.Fatal(err)
		}

		bHandler.GetPersonAssignedBounties(rr, req)

		assert.Equal(t, http.StatusOK, rr.Code)

		var responseData []db.BountyResponse
		err = json.Unmarshal(rr.Body.Bytes(), &responseData)
		if err != nil {
			t.Fatalf("Error decoding JSON response: %s", err)
		}

		assert.NotEmpty(t, responseData)
		assert.Len(t, responseData, 2)

		for i, expectedBounty := range expectedBounties {
			assert.Equal(t, expectedBounty.ID, responseData[i].Bounty.ID)
			assert.Equal(t, expectedBounty.Assignee, responseData[i].Bounty.Assignee)
		}
	})

	t.Run("should not return bounties assigned to other users", func(t *testing.T) {
		mockGenerateBountyResponse := func(bounties []db.Bounty) []db.BountyResponse {
			return []db.BountyResponse{}
		}
		bHandler.generateBountyResponse = mockGenerateBountyResponse

		mockDb.On("GetAssignedBounties", mock.Anything).Return([]db.Bounty{}, nil).Once()

		rr := httptest.NewRecorder()
		req, err := http.NewRequest("GET", "/wanteds/assigned/uuid", nil)
		req = req.WithContext(ctx)
		if err != nil {
			t.Fatal(err)
		}

		bHandler.GetPersonAssignedBounties(rr, req)

		assert.Equal(t, http.StatusOK, rr.Code)

		var responseData []db.BountyResponse
		err = json.Unmarshal(rr.Body.Bytes(), &responseData)
		if err != nil {
			t.Fatalf("Error decoding JSON response: %s", err)
		}

		assert.Empty(t, responseData)
		assert.Len(t, responseData, 0)
	})
}
func TestGetBountyIndexById(t *testing.T) {
	mockDb := dbMocks.NewDatabase(t)
	mockHttpClient := mocks.NewHttpClient(t)
	bHandler := NewBountyHandler(mockHttpClient, mockDb)

	t.Run("successful retrieval of bounty by Index ID", func(t *testing.T) {
		rr := httptest.NewRecorder()
		handler := http.HandlerFunc(bHandler.GetBountyIndexById)

		bounty := db.Bounty{
			ID: 1,
		}

		rctx := chi.NewRouteContext()
		rctx.URLParams.Add("bountyId", strconv.Itoa(int(bounty.ID)))
		req, err := http.NewRequestWithContext(context.WithValue(context.Background(), chi.RouteCtxKey, rctx), http.MethodGet, "/index/1", nil)
		assert.NoError(t, err)

		mockDb.On("GetBountyIndexById", "1").Return(int64(12), nil).Once()

		handler.ServeHTTP(rr, req)

		responseBody := rr.Body.Bytes()
		responseString := strings.TrimSpace(string(responseBody))
		returnedIndex, err := strconv.Atoi(responseString)
		assert.NoError(t, err)
		assert.Equal(t, 12, returnedIndex)

		assert.Equal(t, http.StatusOK, rr.Code)

		mockDb.AssertExpectations(t)
	})

	t.Run("bounty index by ID not found", func(t *testing.T) {
		rr := httptest.NewRecorder()
		handler := http.HandlerFunc(bHandler.GetBountyIndexById)

		bountyID := ""
		rctx := chi.NewRouteContext()
		rctx.URLParams.Add("bountyId", bountyID)
		req, err := http.NewRequestWithContext(context.WithValue(context.Background(), chi.RouteCtxKey, rctx), http.MethodGet, "/index/"+bountyID, nil)
		assert.NoError(t, err)

		mockDb.On("GetBountyIndexById", bountyID).Return(int64(0), fmt.Errorf("bounty not found")).Once()

		handler.ServeHTTP(rr, req)
		assert.Equal(t, http.StatusNotFound, rr.Code)

		mockDb.AssertExpectations(t)
	})
}

func TestGetAllBounties(t *testing.T) {
	mockDb := dbMocks.NewDatabase(t)
	mockHttpClient := mocks.NewHttpClient(t)
	bHandler := NewBountyHandler(mockHttpClient, mockDb)
	t.Run("Should successfull All Bounties", func(t *testing.T) {
		rr := httptest.NewRecorder()
		handler := http.HandlerFunc(bHandler.GetAllBounties)
		bounties := []db.Bounty{
			{ID: 1,
				Type:        "coding",
				Title:       "first bounty",
				Description: "first bounty description",
				OrgUuid:     "org-1",
				Assignee:    "user1",
				Created:     1707991475,
				OwnerID:     "owner-1",
			},
		}

		rctx := chi.NewRouteContext()
		req, _ := http.NewRequestWithContext(context.WithValue(context.Background(), chi.RouteCtxKey, rctx), http.MethodGet, "/all", nil)

		mockDb.On("GetAllBounties", req).Return(bounties)
		mockDb.On("GetPersonByPubkey", mock.Anything).Return(db.Person{}, nil)
		mockDb.On("GetOrganizationByUuid", mock.Anything).Return(db.Organization{}, nil)
		handler.ServeHTTP(rr, req)

		var returnedBounty []db.BountyResponse
		err := json.Unmarshal(rr.Body.Bytes(), &returnedBounty)
		assert.NoError(t, err)
		assert.Equal(t, http.StatusOK, rr.Code)
		assert.NotEmpty(t, returnedBounty)

	})
}

func TestMakeBountyPayment(t *testing.T) {
	ctx := context.Background()
	mockDb := dbMocks.NewDatabase(t)
	mockHttpClient := mocks.NewHttpClient(t)
	bHandler := NewBountyHandler(mockHttpClient, mockDb)

	unauthorizedCtx := context.WithValue(ctx, auth.ContextKey, "")
	authorizedCtx := context.WithValue(ctx, auth.ContextKey, "valid-key")

	var mutex sync.Mutex
	var processingTimes []time.Time

	t.Run("mutex lock ensures sequential access", func(t *testing.T) {
		server := httptest.NewServer(http.HandlerFunc(func(w http.ResponseWriter, r *http.Request) {
			mutex.Lock()
			processingTimes = append(processingTimes, time.Now())
			time.Sleep(10 * time.Millisecond)
			mutex.Unlock()

			bHandler.MakeBountyPayment(w, r)
		}))
		defer server.Close()

		var wg sync.WaitGroup
		for i := 0; i < 3; i++ {
			wg.Add(1)
			go func() {
				defer wg.Done()
				_, err := http.Get(server.URL)
				if err != nil {
					t.Errorf("Failed to send request: %v", err)
				}
			}()
		}
		wg.Wait()

		for i := 1; i < len(processingTimes); i++ {
			assert.True(t, processingTimes[i].After(processingTimes[i-1]),
				"Expected processing times to be sequential, indicating mutex is locking effectively.")
		}
	})

	t.Run("401 unauthorized error when unauthorized user hits endpoint", func(t *testing.T) {

		r := chi.NewRouter()
		r.Post("/gobounties/pay/{id}", bHandler.MakeBountyPayment)

		rr := httptest.NewRecorder()
		req, err := http.NewRequestWithContext(unauthorizedCtx, http.MethodPost, "/gobounties/pay/1", nil)

		if err != nil {
			t.Fatal(err)
		}

		r.ServeHTTP(rr, req)

		assert.Equal(t, http.StatusUnauthorized, rr.Code, "Expected 401 Unauthorized for unauthorized access")
		mockDb.AssertExpectations(t)
	})

	t.Run("405 when trying to pay an already-paid bounty", func(t *testing.T) {
		mockDb.On("GetBounty", mock.AnythingOfType("uint")).Return(db.Bounty{
			ID:       1,
			Price:    1000,
			OrgUuid:  "org-1",
			Assignee: "assignee-1",
			Paid:     true,
		}, nil)

		mockDb.On("UserHasAccess", "valid-key", "org-1", db.PayBounty).Return(true)
		mockDb.On("GetOrganizationBudget", "org-1").Return(db.BountyBudget{TotalBudget: 1000}, nil)
		mockDb.On("GetPersonByPubkey", "assignee-1").Return(db.Person{
			OwnerPubKey: "assignee-1",
		}, nil)

		r := chi.NewRouter()
		r.Post("/gobounties/pay/{id}", bHandler.MakeBountyPayment)

		requestBody := bytes.NewBuffer([]byte("{}"))
		rr := httptest.NewRecorder()
		req, err := http.NewRequestWithContext(authorizedCtx, http.MethodPost, "/gobounties/pay/1", requestBody)
		if err != nil {
			t.Fatal(err)
		}

		r.ServeHTTP(rr, req)
		assert.Equal(t, http.StatusMethodNotAllowed, rr.Code, "Expected 405 Method Not Allowed for an already-paid bounty")
		mockDb.AssertExpectations(t)
	})

	t.Run("401 error if user not organization admin or does not have PAY BOUNTY role", func(t *testing.T) {
		mockDb.On("GetBounty", mock.AnythingOfType("uint")).Return(db.Bounty{
			ID:       1,
			Price:    1000,
			OrgUuid:  "org-1",
			Assignee: "assignee-1",
			Paid:     false,
		}, nil)
		mockDb.On("UserHasAccess", "valid-key", "org-1", db.PayBounty).Return(false)

		r := chi.NewRouter()
		r.Post("/gobounties/pay/{id}", bHandler.MakeBountyPayment)

		rr := httptest.NewRecorder()
		req, err := http.NewRequestWithContext(unauthorizedCtx, http.MethodPost, "/gobounties/pay/1", bytes.NewBufferString(`{}`))
		if err != nil {
			t.Fatal(err)
		}

		r.ServeHTTP(rr, req)

		assert.Equal(t, http.StatusUnauthorized, rr.Code, "Expected 401 Unauthorized when the user lacks the PAY BOUNTY role")

	})

	t.Run("403 error when amount exceeds organization's budget balance", func(t *testing.T) {
		ctx := context.WithValue(context.Background(), auth.ContextKey, "valid-key")

		mockDb := dbMocks.NewDatabase(t)
		mockHttpClient := mocks.NewHttpClient(t)
		bHandler := NewBountyHandler(mockHttpClient, mockDb)
		mockDb.On("GetBounty", mock.AnythingOfType("uint")).Return(db.Bounty{
			ID:       1,
			Price:    1000,
			OrgUuid:  "org-1",
			Assignee: "assignee-1",
			Paid:     false,
		}, nil)
		mockDb.On("UserHasAccess", "valid-key", "org-1", db.PayBounty).Return(true)
		mockDb.On("GetOrganizationBudget", "org-1").Return(db.BountyBudget{
			TotalBudget: 500,
		}, nil)

		r := chi.NewRouter()
		r.Post("/gobounties/pay/{id}", bHandler.MakeBountyPayment)

		rr := httptest.NewRecorder()
		req, err := http.NewRequestWithContext(ctx, http.MethodPost, "/gobounties/pay/1", nil)
		if err != nil {
			t.Fatal(err)
		}

		r.ServeHTTP(rr, req)

		assert.Equal(t, http.StatusForbidden, rr.Code, "Expected 403 Forbidden when the payment exceeds the organization's budget")

	})

}

func TestBountyBudgetWithdraw(t *testing.T) {
	ctx := context.Background()
	mockDb := dbMocks.NewDatabase(t)
	mockHttpClient := mocks.NewHttpClient(t)
	bHandler := NewBountyHandler(mockHttpClient, mockDb)
	unauthorizedCtx := context.WithValue(context.Background(), auth.ContextKey, "")
	authorizedCtx := context.WithValue(ctx, auth.ContextKey, "valid-key")

	t.Run("401 error if user is unauthorized", func(t *testing.T) {
		rr := httptest.NewRecorder()
		handler := http.HandlerFunc(bHandler.BountyBudgetWithdraw)

		req, err := http.NewRequestWithContext(unauthorizedCtx, http.MethodPost, "/budget/withdraw", nil)
		if err != nil {
			t.Fatal(err)
		}

		handler.ServeHTTP(rr, req)

		assert.Equal(t, http.StatusUnauthorized, rr.Code)
	})

	t.Run("Should test that a 406 error is returned if wrong data is passed", func(t *testing.T) {
		rr := httptest.NewRecorder()
		handler := http.HandlerFunc(bHandler.BountyBudgetWithdraw)

		invalidJson := []byte(`"key": "value"`)

		req, err := http.NewRequestWithContext(authorizedCtx, http.MethodPost, "/budget/withdraw", bytes.NewReader(invalidJson))
		if err != nil {
			t.Fatal(err)
		}
		handler.ServeHTTP(rr, req)
		assert.Equal(t, http.StatusNotAcceptable, rr.Code)
	})

	t.Run("401 error if user is not the organization admin or does not have WithdrawBudget role", func(t *testing.T) {
		rr := httptest.NewRecorder()
		handler := http.HandlerFunc(bHandler.BountyBudgetWithdraw)
		mockDb.On("UserHasAccess", "valid-key", mock.AnythingOfType("string"), db.WithdrawBudget).Return(false)

		validData := []byte(`{"orgUuid": "org-1", "paymentRequest": "invoice"}`)
		req, err := http.NewRequestWithContext(authorizedCtx, http.MethodPost, "/budget/withdraw", bytes.NewReader(validData))
		if err != nil {
			t.Fatal(err)
		}

		handler.ServeHTTP(rr, req)

		assert.Equal(t, http.StatusUnauthorized, rr.Code)
		assert.Contains(t, rr.Body.String(), "You don't have appropriate permissions to withdraw bounty budget")
	})

	t.Run("403 error when amount exceeds organization's budget", func(t *testing.T) {
		ctxs := context.WithValue(context.Background(), auth.ContextKey, "valid-key")
		mockDb := dbMocks.NewDatabase(t)
		mockHttpClient := mocks.NewHttpClient(t)
		bHandler := NewBountyHandler(mockHttpClient, mockDb)

		mockDb.On("UserHasAccess", "valid-key", "org-1", db.WithdrawBudget).Return(true)
		mockDb.On("GetOrganizationBudget", "org-1").Return(db.BountyBudget{
			TotalBudget: 500,
		}, nil)
		invoice := "lnbc15u1p3xnhl2pp5jptserfk3zk4qy42tlucycrfwxhydvlemu9pqr93tuzlv9cc7g3sdqsvfhkcap3xyhx7un8cqzpgxqzjcsp5f8c52y2stc300gl6s4xswtjpc37hrnnr3c9wvtgjfuvqmpm35evq9qyyssqy4lgd8tj637qcjp05rdpxxykjenthxftej7a2zzmwrmrl70fyj9hvj0rewhzj7jfyuwkwcg9g2jpwtk3wkjtwnkdks84hsnu8xps5vsq4gj5hs"

		amount := utils.GetInvoiceAmount(invoice)
		assert.Equal(t, uint(1500), amount)

		withdrawRequest := db.WithdrawBudgetRequest{
			PaymentRequest: invoice,
			OrgUuid:        "org-1",
		}
		requestBody, _ := json.Marshal(withdrawRequest)
		req, _ := http.NewRequestWithContext(ctxs, http.MethodPost, "/budget/withdraw", bytes.NewReader(requestBody))

		rr := httptest.NewRecorder()

		bHandler.BountyBudgetWithdraw(rr, req)

		assert.Equal(t, http.StatusForbidden, rr.Code, "Expected 403 Forbidden when the payment exceeds the organization's budget")
		assert.Contains(t, rr.Body.String(), "Organization budget is not enough to withdraw the amount", "Expected specific error message")
	})

	t.Run("budget invoices get paid if amount is lesser than organization's budget", func(t *testing.T) {
		ctxs := context.WithValue(context.Background(), auth.ContextKey, "valid-key")
		mockDb := dbMocks.NewDatabase(t)
		mockHttpClient := mocks.NewHttpClient(t)
		bHandler := NewBountyHandler(mockHttpClient, mockDb)

		paymentAmount := uint(1500)

		mockDb.On("UserHasAccess", "valid-key", "org-1", db.WithdrawBudget).Return(true)
		mockDb.On("GetOrganizationBudget", "org-1").Return(db.BountyBudget{
			TotalBudget: 5000,
		}, nil)
		mockDb.On("WithdrawBudget", "valid-key", "org-1", paymentAmount).Return(nil)
		mockHttpClient.On("Do", mock.AnythingOfType("*http.Request")).Return(&http.Response{
			StatusCode: 200,
			Body:       io.NopCloser(bytes.NewBufferString(`{"success": true}`)),
		}, nil)

		invoice := "lnbc15u1p3xnhl2pp5jptserfk3zk4qy42tlucycrfwxhydvlemu9pqr93tuzlv9cc7g3sdqsvfhkcap3xyhx7un8cqzpgxqzjcsp5f8c52y2stc300gl6s4xswtjpc37hrnnr3c9wvtgjfuvqmpm35evq9qyyssqy4lgd8tj637qcjp05rdpxxykjenthxftej7a2zzmwrmrl70fyj9hvj0rewhzj7jfyuwkwcg9g2jpwtk3wkjtwnkdks84hsnu8xps5vsq4gj5hs"

		withdrawRequest := db.WithdrawBudgetRequest{
			PaymentRequest: invoice,
			OrgUuid:        "org-1",
		}
		requestBody, _ := json.Marshal(withdrawRequest)
		req, _ := http.NewRequestWithContext(ctxs, http.MethodPost, "/budget/withdraw", bytes.NewReader(requestBody))

		rr := httptest.NewRecorder()

		bHandler.BountyBudgetWithdraw(rr, req)
		assert.Equal(t, http.StatusOK, rr.Code)
		var response db.InvoicePaySuccess
		err := json.Unmarshal(rr.Body.Bytes(), &response)
		assert.NoError(t, err)
		assert.True(t, response.Success, "Expected invoice payment to succeed")

		mockDb.AssertCalled(t, "WithdrawBudget", "valid-key", "org-1", paymentAmount)
	})

	t.Run("400 BadRequest error if there is an error with invoice payment", func(t *testing.T) {
		ctxs := context.WithValue(context.Background(), auth.ContextKey, "valid-key")
		mockDb := dbMocks.NewDatabase(t)
		mockHttpClient := mocks.NewHttpClient(t)
		bHandler := NewBountyHandler(mockHttpClient, mockDb)

		mockDb.On("UserHasAccess", "valid-key", "org-1", db.WithdrawBudget).Return(true)
		mockDb.On("GetOrganizationBudget", "org-1").Return(db.BountyBudget{
			TotalBudget: 5000,
		}, nil)
		mockHttpClient.On("Do", mock.AnythingOfType("*http.Request")).Return(&http.Response{
			StatusCode: 400,
			Body:       io.NopCloser(bytes.NewBufferString(`{"success": false, "error": "Payment error"}`)),
		}, nil)

		invoice := "lnbc15u1p3xnhl2pp5jptserfk3zk4qy42tlucycrfwxhydvlemu9pqr93tuzlv9cc7g3sdqsvfhkcap3xyhx7un8cqzpgxqzjcsp5f8c52y2stc300gl6s4xswtjpc37hrnnr3c9wvtgjfuvqmpm35evq9qyyssqy4lgd8tj637qcjp05rdpxxykjenthxftej7a2zzmwrmrl70fyj9hvj0rewhzj7jfyuwkwcg9g2jpwtk3wkjtwnkdks84hsnu8xps5vsq4gj5hs"

		withdrawRequest := db.WithdrawBudgetRequest{
			PaymentRequest: invoice,
			OrgUuid:        "org-1",
		}
		requestBody, _ := json.Marshal(withdrawRequest)
		req, _ := http.NewRequestWithContext(ctxs, http.MethodPost, "/budget/withdraw", bytes.NewReader(requestBody))

		rr := httptest.NewRecorder()

		bHandler.BountyBudgetWithdraw(rr, req)

		assert.Equal(t, http.StatusBadRequest, rr.Code)
		var response map[string]interface{}
		err := json.Unmarshal(rr.Body.Bytes(), &response)
		assert.NoError(t, err)
		assert.False(t, response["success"].(bool))
		assert.Equal(t, "Payment error", response["error"].(string))
		mockHttpClient.AssertCalled(t, "Do", mock.AnythingOfType("*http.Request"))
	})
}

func TestPollInvoice(t *testing.T) {
	ctx := context.Background()
	mockDb := &dbMocks.Database{}
	mockHttpClient := &mocks.HttpClient{}
	bHandler := NewBountyHandler(mockHttpClient, mockDb)

	unauthorizedCtx := context.WithValue(ctx, auth.ContextKey, "")
	authorizedCtx := context.WithValue(ctx, auth.ContextKey, "valid-key")

	t.Run("Should test that a 401 error is returned if a user is unauthorized", func(t *testing.T) {
		r := chi.NewRouter()
		r.Post("/poll/invoice/{paymentRequest}", bHandler.PollInvoice)

		rr := httptest.NewRecorder()
		req, err := http.NewRequestWithContext(unauthorizedCtx, http.MethodPost, "/poll/invoice/1", bytes.NewBufferString(`{}`))
		if err != nil {
			t.Fatal(err)
		}

		r.ServeHTTP(rr, req)

		assert.Equal(t, http.StatusUnauthorized, rr.Code, "Expected 401 error if a user is unauthorized")
	})

	t.Run("Should test that a 403 error is returned if there is an invoice error", func(t *testing.T) {
		expectedUrl := fmt.Sprintf("%s/invoice?payment_request=%s", config.RelayUrl, "1")

		r := io.NopCloser(bytes.NewReader([]byte(`{"success": false, "error": "Internel server error"}`)))
		mockHttpClient.On("Do", mock.MatchedBy(func(req *http.Request) bool {
			return req.Method == http.MethodGet && expectedUrl == req.URL.String() && req.Header.Get("x-user-token") == config.RelayAuthKey
		})).Return(&http.Response{
			StatusCode: 500,
			Body:       r,
		}, nil).Once()

		ro := chi.NewRouter()
		ro.Post("/poll/invoice/{paymentRequest}", bHandler.PollInvoice)

		rr := httptest.NewRecorder()
		req, err := http.NewRequestWithContext(authorizedCtx, http.MethodPost, "/poll/invoice/1", bytes.NewBufferString(`{}`))
		if err != nil {
			t.Fatal(err)
		}

		ro.ServeHTTP(rr, req)

		assert.Equal(t, http.StatusForbidden, rr.Code, "Expected 403 error if there is an invoice error")
		mockHttpClient.AssertExpectations(t)
	})

<<<<<<< HEAD
	t.Run("If the invoice is settled and the invoice.Type is equal to BUDGET the invoice amount should be added to the organization budget and the payment status of the related invoice should be sent to true on the payment history table", func(t *testing.T) {
=======
	t.Run("Should mock relay payment is successful update the bounty associated with the invoice and set the paid as true", func(t *testing.T) {
>>>>>>> 075316d3
		expectedUrl := fmt.Sprintf("%s/invoice?payment_request=%s", config.RelayUrl, "1")

		r := io.NopCloser(bytes.NewReader([]byte(`{"success": true, "response": { "settled": true, "payment_request": "1", "payment_hash": "payment_hash", "preimage": "preimage", "Amount": "1000"}}`)))
		mockHttpClient.On("Do", mock.MatchedBy(func(req *http.Request) bool {
			return req.Method == http.MethodGet && expectedUrl == req.URL.String() && req.Header.Get("x-user-token") == config.RelayAuthKey
		})).Return(&http.Response{
			StatusCode: 200,
			Body:       r,
		}, nil).Once()

<<<<<<< HEAD
		mockDb.On("GetInvoice", "1").Return(db.InvoiceList{Type: "BUDGET"})
		mockDb.On("GetUserInvoiceData", "1").Return(db.UserInvoiceData{Amount: 1000, UserPubkey: "UserPubkey", RouteHint: "RouteHint", Created: 1234})
		mockDb.On("GetInvoice", "1").Return(db.InvoiceList{Status: false})
		mockDb.On("AddAndUpdateBudget", mock.Anything).Return(db.PaymentHistory{})
		mockDb.On("UpdateInvoice", "1").Return(db.InvoiceList{}).Once()

=======
		bountyID := uint(1)
		bounty := db.Bounty{
			ID:       bountyID,
			OrgUuid:  "org-1",
			Assignee: "assignee-1",
			Price:    uint(1000),
		}

		now := time.Now()
		expectedBounty := db.Bounty{
			ID:             bountyID,
			OrgUuid:        "org-1",
			Assignee:       "assignee-1",
			Price:          uint(1000),
			Paid:           true,
			PaidDate:       &now,
			CompletionDate: &now,
		}

		mockDb.On("GetInvoice", "1").Return(db.InvoiceList{Type: "KEYSEND"})
		mockDb.On("GetUserInvoiceData", "1").Return(db.UserInvoiceData{Amount: 1000, UserPubkey: "UserPubkey", RouteHint: "RouteHint", Created: 1234})
		mockDb.On("GetInvoice", "1").Return(db.InvoiceList{Status: false})
		mockDb.On("GetBountyByCreated", uint(1234)).Return(bounty, nil)
		mockDb.On("UpdateBounty", mock.AnythingOfType("db.Bounty")).Run(func(args mock.Arguments) {
			updatedBounty := args.Get(0).(db.Bounty)
			assert.True(t, updatedBounty.Paid)
		}).Return(expectedBounty, nil).Once()
		mockDb.On("UpdateInvoice", "1").Return(db.InvoiceList{}).Once()

		expectedPaymentUrl := fmt.Sprintf("%s/payment", config.RelayUrl)
		expectedPaymentBody := `{"amount": 1000, "destination_key": "UserPubkey", "route_hint": "RouteHint", "text": "memotext added for notification"}`

		r2 := io.NopCloser(bytes.NewReader([]byte(`{"success": true, "response": { "sumAmount": "1"}}`)))
		mockHttpClient.On("Do", mock.MatchedBy(func(req *http.Request) bool {
			bodyByt, _ := io.ReadAll(req.Body)
			return req.Method == http.MethodPost && expectedPaymentUrl == req.URL.String() && req.Header.Get("x-user-token") == config.RelayAuthKey && expectedPaymentBody == string(bodyByt)
		})).Return(&http.Response{
			StatusCode: 200,
			Body:       r2,
		}, nil).Once()

>>>>>>> 075316d3
		ro := chi.NewRouter()
		ro.Post("/poll/invoice/{paymentRequest}", bHandler.PollInvoice)

		rr := httptest.NewRecorder()
		req, err := http.NewRequestWithContext(authorizedCtx, http.MethodPost, "/poll/invoice/1", bytes.NewBufferString(`{}`))
		if err != nil {
			t.Fatal(err)
		}

		ro.ServeHTTP(rr, req)

		assert.Equal(t, http.StatusOK, rr.Code)
		mockHttpClient.AssertExpectations(t)
	})
}<|MERGE_RESOLUTION|>--- conflicted
+++ resolved
@@ -1483,11 +1483,7 @@
 		mockHttpClient.AssertExpectations(t)
 	})
 
-<<<<<<< HEAD
-	t.Run("If the invoice is settled and the invoice.Type is equal to BUDGET the invoice amount should be added to the organization budget and the payment status of the related invoice should be sent to true on the payment history table", func(t *testing.T) {
-=======
 	t.Run("Should mock relay payment is successful update the bounty associated with the invoice and set the paid as true", func(t *testing.T) {
->>>>>>> 075316d3
 		expectedUrl := fmt.Sprintf("%s/invoice?payment_request=%s", config.RelayUrl, "1")
 
 		r := io.NopCloser(bytes.NewReader([]byte(`{"success": true, "response": { "settled": true, "payment_request": "1", "payment_hash": "payment_hash", "preimage": "preimage", "Amount": "1000"}}`)))
@@ -1498,14 +1494,6 @@
 			Body:       r,
 		}, nil).Once()
 
-<<<<<<< HEAD
-		mockDb.On("GetInvoice", "1").Return(db.InvoiceList{Type: "BUDGET"})
-		mockDb.On("GetUserInvoiceData", "1").Return(db.UserInvoiceData{Amount: 1000, UserPubkey: "UserPubkey", RouteHint: "RouteHint", Created: 1234})
-		mockDb.On("GetInvoice", "1").Return(db.InvoiceList{Status: false})
-		mockDb.On("AddAndUpdateBudget", mock.Anything).Return(db.PaymentHistory{})
-		mockDb.On("UpdateInvoice", "1").Return(db.InvoiceList{}).Once()
-
-=======
 		bountyID := uint(1)
 		bounty := db.Bounty{
 			ID:       bountyID,
@@ -1547,7 +1535,6 @@
 			Body:       r2,
 		}, nil).Once()
 
->>>>>>> 075316d3
 		ro := chi.NewRouter()
 		ro.Post("/poll/invoice/{paymentRequest}", bHandler.PollInvoice)
 
@@ -1562,4 +1549,41 @@
 		assert.Equal(t, http.StatusOK, rr.Code)
 		mockHttpClient.AssertExpectations(t)
 	})
+
+	t.Run("If the invoice is settled and the invoice.Type is equal to BUDGET the invoice amount should be added to the organization budget and the payment status of the related invoice should be sent to true on the payment history table", func(t *testing.T) {
+		ctx := context.Background()
+		mockDb := &dbMocks.Database{}
+		mockHttpClient := &mocks.HttpClient{}
+		bHandler := NewBountyHandler(mockHttpClient, mockDb)
+		authorizedCtx := context.WithValue(ctx, auth.ContextKey, "valid-key")
+		expectedUrl := fmt.Sprintf("%s/invoice?payment_request=%s", config.RelayUrl, "1")
+
+		r := io.NopCloser(bytes.NewReader([]byte(`{"success": true, "response": { "settled": true, "payment_request": "1", "payment_hash": "payment_hash", "preimage": "preimage", "Amount": "1000"}}`)))
+		mockHttpClient.On("Do", mock.MatchedBy(func(req *http.Request) bool {
+			return req.Method == http.MethodGet && expectedUrl == req.URL.String() && req.Header.Get("x-user-token") == config.RelayAuthKey
+		})).Return(&http.Response{
+			StatusCode: 200,
+			Body:       r,
+		}, nil).Once()
+
+		mockDb.On("GetInvoice", "1").Return(db.InvoiceList{Type: "BUDGET"})
+		mockDb.On("GetUserInvoiceData", "1").Return(db.UserInvoiceData{Amount: 1000, UserPubkey: "UserPubkey", RouteHint: "RouteHint", Created: 1234})
+		mockDb.On("GetInvoice", "1").Return(db.InvoiceList{Status: false})
+		mockDb.On("AddAndUpdateBudget", mock.Anything).Return(db.PaymentHistory{})
+		mockDb.On("UpdateInvoice", "1").Return(db.InvoiceList{}).Once()
+
+		ro := chi.NewRouter()
+		ro.Post("/poll/invoice/{paymentRequest}", bHandler.PollInvoice)
+
+		rr := httptest.NewRecorder()
+		req, err := http.NewRequestWithContext(authorizedCtx, http.MethodPost, "/poll/invoice/1", bytes.NewBufferString(`{}`))
+		if err != nil {
+			t.Fatal(err)
+		}
+
+		ro.ServeHTTP(rr, req)
+
+		assert.Equal(t, http.StatusOK, rr.Code)
+		mockHttpClient.AssertExpectations(t)
+	})
 }